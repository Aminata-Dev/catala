--- conflicted
+++ resolved
@@ -32,7 +32,7 @@
    └─┐
    7 │   definition f of x equals (output of RentComputation).f of x
      │              ‾
-  
+
 [LOG]   →  RentComputation.direct
 [LOG]     ≔  RentComputation.direct.input: RentComputation_in {  }
 [LOG]     ≔  RentComputation.g: <function>
@@ -42,7 +42,7 @@
      └─┐
      7 │   definition f of x equals (output of RentComputation).f of x
        │                             ‾‾‾‾‾‾‾‾‾‾‾‾‾‾‾‾‾‾‾‾‾‾‾‾‾
-    
+
 [LOG]     ≔  RentComputation.direct.output: RentComputation { "f"= λ (param0: integer) → RentComputation { "f"= λ (x: integer) → error_empty ⟨true ⊢ λ (x1: integer) → error_empty ⟨true ⊢ x1 +! 1⟩ x +! 1⟩ }."f" param0 }
 [LOG]   ←  RentComputation.direct
 [LOG]   →  RentComputation.f
@@ -52,7 +52,7 @@
      └──┐
      16 │   definition f of x equals g of (x + 1)
         │              ‾
-    
+
 [LOG]     →  RentComputation.g
 [LOG]       ≔  RentComputation.g.input0: 2
 [LOG]       ☛ Definition applied:
@@ -60,7 +60,7 @@
        └──┐
        15 │   definition g of x equals x + 1
           │              ‾
-      
+
 [LOG]       ≔  RentComputation.g.output: 3
 [LOG]     ←  RentComputation.g
 [LOG]     ≔  RentComputation.f.output: 3
@@ -83,12 +83,7 @@
                    RentComputation { "f"= f } RentComputation_in {  } in
                  let result1 : RentComputation {"f": integer → integer} =
                    RentComputation { "f"=
-<<<<<<< HEAD
                      λ (param01: integer) → result."f" param01 } in
                  if true then result1 else result1."f" param0⟩
-=======
-                     λ (param0: integer) → result."f" param0 } in
-                 if true then result1 else ∅ ."f" x⟩
->>>>>>> 27fc786d
 [RESULT] result = 3
 ```