(* This file is part of the Catala compiler, a specification language for tax
   and social benefits computation rules. Copyright (C) 2020 Inria, contributor:
   Denis Merigoux <denis.merigoux@inria.fr>, Emile Rolley <emile.rolley@tuta.io>

   Licensed under the Apache License, Version 2.0 (the "License"); you may not
   use this file except in compliance with the License. You may obtain a copy of
   the License at

   http://www.apache.org/licenses/LICENSE-2.0

   Unless required by applicable law or agreed to in writing, software
   distributed under the License is distributed on an "AS IS" BASIS, WITHOUT
   WARRANTIES OR CONDITIONS OF ANY KIND, either express or implied. See the
   License for the specific language governing permissions and limitations under
   the License. *)

(** Reference interpreter for the default calculus *)

open Utils
module A = Ast

(** {1 Helpers} *)

let is_empty_error (e : A.expr Pos.marked) : bool =
  match Pos.unmark e with ELit LEmptyError -> true | _ -> false

let log_indent = ref 0

(** {1 Evaluation} *)

let rec evaluate_operator
    (ctx : Ast.decl_ctx)
    (op : A.operator Pos.marked)
    (args : A.expr Pos.marked list) : A.expr Pos.marked =
  (* Try to apply [div] and if a [Division_by_zero] exceptions is catched, use
     [op] to raise multispanned errors. *)
  let apply_div_or_raise_err (div : unit -> A.expr) (op : A.operator Pos.marked)
      : A.expr =
    try div ()
    with Division_by_zero ->
      Errors.raise_multispanned_error
        [
          (Some "The division operator:", Pos.get_position op);
          (Some "The null denominator:", Pos.get_position (List.nth args 1));
        ]
        "division by zero at runtime"
  in
  let get_binop_args_pos (args : (A.expr * Pos.t) list) :
      (string option * Pos.t) list =
    [
      (None, Pos.get_position (List.nth args 0));
      (None, Pos.get_position (List.nth args 1));
    ]
  in
  (* Try to apply [cmp] and if a [UncomparableDurations] exceptions is catched,
     use [args] to raise multispanned errors. *)
  let apply_cmp_or_raise_err
      (cmp : unit -> A.expr) (args : (A.expr * Pos.t) list) : A.expr =
    try cmp ()
    with Runtime.UncomparableDurations ->
<<<<<<< HEAD
      Errors.raise_multispanned_error
        "Cannot compare together durations that cannot be converted to a \
         precise number of days"
        (get_binop_args_pos args)
=======
      Errors.raise_multispanned_error (get_binop_args_pos args)
        "Cannot compare together durations that cannot be converted to a \
         precise number of days"
>>>>>>> 296760f0
  in
  Pos.same_pos_as
    (match (Pos.unmark op, List.map Pos.unmark args) with
    | A.Ternop A.Fold, [ _f; _init; EArray es ] ->
        Pos.unmark
          (List.fold_left
             (fun acc e' ->
               evaluate_expr ctx
                 (Pos.same_pos_as (A.EApp (List.nth args 0, [ acc; e' ])) e'))
             (List.nth args 1) es)
    | A.Binop A.And, [ ELit (LBool b1); ELit (LBool b2) ] ->
        A.ELit (LBool (b1 && b2))
    | A.Binop A.Or, [ ELit (LBool b1); ELit (LBool b2) ] ->
        A.ELit (LBool (b1 || b2))
    | A.Binop A.Xor, [ ELit (LBool b1); ELit (LBool b2) ] ->
        A.ELit (LBool (b1 <> b2))
    | A.Binop (A.Add KInt), [ ELit (LInt i1); ELit (LInt i2) ] ->
        A.ELit (LInt Runtime.(i1 +! i2))
    | A.Binop (A.Sub KInt), [ ELit (LInt i1); ELit (LInt i2) ] ->
        A.ELit (LInt Runtime.(i1 -! i2))
    | A.Binop (A.Mult KInt), [ ELit (LInt i1); ELit (LInt i2) ] ->
        A.ELit (LInt Runtime.(i1 *! i2))
    | A.Binop (A.Div KInt), [ ELit (LInt i1); ELit (LInt i2) ] ->
        apply_div_or_raise_err (fun _ -> A.ELit (LInt Runtime.(i1 /! i2))) op
    | A.Binop (A.Add KRat), [ ELit (LRat i1); ELit (LRat i2) ] ->
        A.ELit (LRat Runtime.(i1 +& i2))
    | A.Binop (A.Sub KRat), [ ELit (LRat i1); ELit (LRat i2) ] ->
        A.ELit (LRat Runtime.(i1 -& i2))
    | A.Binop (A.Mult KRat), [ ELit (LRat i1); ELit (LRat i2) ] ->
        A.ELit (LRat Runtime.(i1 *& i2))
    | A.Binop (A.Div KRat), [ ELit (LRat i1); ELit (LRat i2) ] ->
        apply_div_or_raise_err (fun _ -> A.ELit (LRat Runtime.(i1 /& i2))) op
    | A.Binop (A.Add KMoney), [ ELit (LMoney m1); ELit (LMoney m2) ] ->
        A.ELit (LMoney Runtime.(m1 +$ m2))
    | A.Binop (A.Sub KMoney), [ ELit (LMoney m1); ELit (LMoney m2) ] ->
        A.ELit (LMoney Runtime.(m1 -$ m2))
    | A.Binop (A.Mult KMoney), [ ELit (LMoney m1); ELit (LRat m2) ] ->
        A.ELit (LMoney Runtime.(m1 *$ m2))
    | A.Binop (A.Div KMoney), [ ELit (LMoney m1); ELit (LMoney m2) ] ->
        apply_div_or_raise_err (fun _ -> A.ELit (LRat Runtime.(m1 /$ m2))) op
    | A.Binop (A.Add KDuration), [ ELit (LDuration d1); ELit (LDuration d2) ] ->
        A.ELit (LDuration Runtime.(d1 +^ d2))
    | A.Binop (A.Sub KDuration), [ ELit (LDuration d1); ELit (LDuration d2) ] ->
        A.ELit (LDuration Runtime.(d1 -^ d2))
    | A.Binop (A.Sub KDate), [ ELit (LDate d1); ELit (LDate d2) ] ->
        A.ELit (LDuration Runtime.(d1 -@ d2))
    | A.Binop (A.Add KDate), [ ELit (LDate d1); ELit (LDuration d2) ] ->
        A.ELit (LDate Runtime.(d1 +@ d2))
    | A.Binop (A.Div KDuration), [ ELit (LDuration d1); ELit (LDuration d2) ] ->
        apply_div_or_raise_err
          (fun _ ->
            try A.ELit (LRat Runtime.(d1 /^ d2))
            with Runtime.IndivisableDurations ->
<<<<<<< HEAD
              Errors.raise_multispanned_error
                "Cannot divide durations that cannot be converted to a precise \
                 number of days"
                (get_binop_args_pos args))
=======
              Errors.raise_multispanned_error (get_binop_args_pos args)
                "Cannot divide durations that cannot be converted to a precise \
                 number of days")
>>>>>>> 296760f0
          op
    | A.Binop (A.Lt KInt), [ ELit (LInt i1); ELit (LInt i2) ] ->
        A.ELit (LBool Runtime.(i1 <! i2))
    | A.Binop (A.Lte KInt), [ ELit (LInt i1); ELit (LInt i2) ] ->
        A.ELit (LBool Runtime.(i1 <=! i2))
    | A.Binop (A.Gt KInt), [ ELit (LInt i1); ELit (LInt i2) ] ->
        A.ELit (LBool Runtime.(i1 >! i2))
    | A.Binop (A.Gte KInt), [ ELit (LInt i1); ELit (LInt i2) ] ->
        A.ELit (LBool Runtime.(i1 >=! i2))
    | A.Binop (A.Lt KRat), [ ELit (LRat i1); ELit (LRat i2) ] ->
        A.ELit (LBool Runtime.(i1 <& i2))
    | A.Binop (A.Lte KRat), [ ELit (LRat i1); ELit (LRat i2) ] ->
        A.ELit (LBool Runtime.(i1 <=& i2))
    | A.Binop (A.Gt KRat), [ ELit (LRat i1); ELit (LRat i2) ] ->
        A.ELit (LBool Runtime.(i1 >& i2))
    | A.Binop (A.Gte KRat), [ ELit (LRat i1); ELit (LRat i2) ] ->
        A.ELit (LBool Runtime.(i1 >=& i2))
    | A.Binop (A.Lt KMoney), [ ELit (LMoney m1); ELit (LMoney m2) ] ->
        A.ELit (LBool Runtime.(m1 <$ m2))
    | A.Binop (A.Lte KMoney), [ ELit (LMoney m1); ELit (LMoney m2) ] ->
        A.ELit (LBool Runtime.(m1 <=$ m2))
    | A.Binop (A.Gt KMoney), [ ELit (LMoney m1); ELit (LMoney m2) ] ->
        A.ELit (LBool Runtime.(m1 >$ m2))
    | A.Binop (A.Gte KMoney), [ ELit (LMoney m1); ELit (LMoney m2) ] ->
        A.ELit (LBool Runtime.(m1 >=$ m2))
    | A.Binop (A.Lt KDuration), [ ELit (LDuration d1); ELit (LDuration d2) ] ->
        apply_cmp_or_raise_err (fun _ -> A.ELit (LBool Runtime.(d1 <^ d2))) args
    | A.Binop (A.Lte KDuration), [ ELit (LDuration d1); ELit (LDuration d2) ] ->
        apply_cmp_or_raise_err
          (fun _ -> A.ELit (LBool Runtime.(d1 <=^ d2)))
          args
    | A.Binop (A.Gt KDuration), [ ELit (LDuration d1); ELit (LDuration d2) ] ->
        apply_cmp_or_raise_err (fun _ -> A.ELit (LBool Runtime.(d1 >^ d2))) args
    | A.Binop (A.Gte KDuration), [ ELit (LDuration d1); ELit (LDuration d2) ] ->
        apply_cmp_or_raise_err
          (fun _ -> A.ELit (LBool Runtime.(d1 >=^ d2)))
          args
    | A.Binop (A.Lt KDate), [ ELit (LDate d1); ELit (LDate d2) ] ->
        A.ELit (LBool Runtime.(d1 <@ d2))
    | A.Binop (A.Lte KDate), [ ELit (LDate d1); ELit (LDate d2) ] ->
        A.ELit (LBool Runtime.(d1 <=@ d2))
    | A.Binop (A.Gt KDate), [ ELit (LDate d1); ELit (LDate d2) ] ->
        A.ELit (LBool Runtime.(d1 >@ d2))
    | A.Binop (A.Gte KDate), [ ELit (LDate d1); ELit (LDate d2) ] ->
        A.ELit (LBool Runtime.(d1 >=@ d2))
    | A.Binop A.Eq, [ ELit LUnit; ELit LUnit ] -> A.ELit (LBool true)
    | A.Binop A.Eq, [ ELit (LDuration d1); ELit (LDuration d2) ] ->
        A.ELit (LBool Runtime.(d1 =^ d2))
    | A.Binop A.Eq, [ ELit (LDate d1); ELit (LDate d2) ] ->
        A.ELit (LBool Runtime.(d1 =@ d2))
    | A.Binop A.Eq, [ ELit (LMoney m1); ELit (LMoney m2) ] ->
        A.ELit (LBool Runtime.(m1 =$ m2))
    | A.Binop A.Eq, [ ELit (LRat i1); ELit (LRat i2) ] ->
        A.ELit (LBool Runtime.(i1 =& i2))
    | A.Binop A.Eq, [ ELit (LInt i1); ELit (LInt i2) ] ->
        A.ELit (LBool Runtime.(i1 =! i2))
    | A.Binop A.Eq, [ ELit (LBool b1); ELit (LBool b2) ] ->
        A.ELit (LBool (b1 = b2))
    | A.Binop A.Eq, [ EArray es1; EArray es2 ] ->
        A.ELit
          (LBool
             (try
                List.for_all2
                  (fun e1 e2 ->
                    match Pos.unmark (evaluate_operator ctx op [ e1; e2 ]) with
                    | A.ELit (LBool b) -> b
                    | _ -> assert false
                    (* should not happen *))
                  es1 es2
              with Invalid_argument _ -> false))
    | A.Binop A.Eq, [ ETuple (es1, s1); ETuple (es2, s2) ] ->
        A.ELit
          (LBool
             (try
                s1 = s2
                && List.for_all2
                     (fun e1 e2 ->
                       match
                         Pos.unmark (evaluate_operator ctx op [ e1; e2 ])
                       with
                       | A.ELit (LBool b) -> b
                       | _ -> assert false
                       (* should not happen *))
                     es1 es2
              with Invalid_argument _ -> false))
    | A.Binop A.Eq, [ EInj (e1, i1, en1, _ts1); EInj (e2, i2, en2, _ts2) ] ->
        A.ELit
          (LBool
             (try
                en1 = en2 && i1 = i2
                &&
                match Pos.unmark (evaluate_operator ctx op [ e1; e2 ]) with
                | A.ELit (LBool b) -> b
                | _ -> assert false
                (* should not happen *)
              with Invalid_argument _ -> false))
    | A.Binop A.Eq, [ _; _ ] ->
        A.ELit (LBool false) (* comparing anything else return false *)
    | A.Binop A.Neq, [ _; _ ] -> (
        match
          Pos.unmark
            (evaluate_operator ctx (Pos.same_pos_as (A.Binop A.Eq) op) args)
        with
        | A.ELit (A.LBool b) -> A.ELit (A.LBool (not b))
        | _ -> assert false (*should not happen *))
    | A.Binop A.Concat, [ A.EArray es1; A.EArray es2 ] -> A.EArray (es1 @ es2)
    | A.Binop A.Map, [ _; A.EArray es ] ->
        A.EArray
          (List.map
             (fun e' ->
               evaluate_expr ctx
                 (Pos.same_pos_as (A.EApp (List.nth args 0, [ e' ])) e'))
             es)
    | A.Binop A.Filter, [ _; A.EArray es ] ->
        A.EArray
          (List.filter
             (fun e' ->
               match
                 evaluate_expr ctx
                   (Pos.same_pos_as (A.EApp (List.nth args 0, [ e' ])) e')
               with
               | A.ELit (A.LBool b), _ -> b
               | _ ->
                   Errors.raise_spanned_error
<<<<<<< HEAD
                     "This predicate evaluated to something else than a \
                      boolean (should not happen if the term was well-typed)"
                     (Pos.get_position (List.nth args 0)))
=======
                     (Pos.get_position (List.nth args 0))
                     "This predicate evaluated to something else than a \
                      boolean (should not happen if the term was well-typed)")
>>>>>>> 296760f0
             es)
    | A.Binop _, ([ ELit LEmptyError; _ ] | [ _; ELit LEmptyError ]) ->
        A.ELit LEmptyError
    | A.Unop (A.Minus KInt), [ ELit (LInt i) ] ->
        A.ELit (LInt Runtime.(integer_of_int 0 -! i))
    | A.Unop (A.Minus KRat), [ ELit (LRat i) ] ->
        A.ELit (LRat Runtime.(decimal_of_string "0" -& i))
    | A.Unop (A.Minus KMoney), [ ELit (LMoney i) ] ->
        A.ELit (LMoney Runtime.(money_of_units_int 0 -$ i))
    | A.Unop (A.Minus KDuration), [ ELit (LDuration i) ] ->
        A.ELit (LDuration Runtime.(~-^i))
    | A.Unop A.Not, [ ELit (LBool b) ] -> A.ELit (LBool (not b))
    | A.Unop A.Length, [ EArray es ] ->
        A.ELit (LInt (Runtime.integer_of_int (List.length es)))
    | A.Unop A.GetDay, [ ELit (LDate d) ] ->
        A.ELit (LInt Runtime.(day_of_month_of_date d))
    | A.Unop A.GetMonth, [ ELit (LDate d) ] ->
        A.ELit (LInt Runtime.(month_number_of_date d))
    | A.Unop A.GetYear, [ ELit (LDate d) ] ->
        A.ELit (LInt Runtime.(year_of_date d))
    | A.Unop A.IntToRat, [ ELit (LInt i) ] ->
        A.ELit (LRat Runtime.(decimal_of_integer i))
    | A.Unop (A.Log (entry, infos)), [ e' ] ->
        if !Cli.trace_flag then (
          match entry with
          | VarDef _ ->
<<<<<<< HEAD
              Cli.log_print
                (Format.asprintf "%*s%a %a: %s" (!log_indent * 2) ""
                   Print.format_log_entry entry Print.format_uid_list infos
                   (match e' with
                   (* | Ast.EAbs _ -> Cli.print_with_style [ ANSITerminal.green
                      ] "<function>" *)
                   | _ ->
                       let expr_str =
                         Format.asprintf "%a"
                           (Print.format_expr ctx ~debug:false)
                           (e', Pos.no_pos)
                       in
                       let expr_str =
                         Re.Pcre.substitute ~rex:(Re.Pcre.regexp "\n\\s*")
                           ~subst:(fun _ -> " ")
                           expr_str
                       in
                       Cli.print_with_style [ ANSITerminal.green ] "%s" expr_str))
=======
              (* TODO: this usage of Format is broken, Formatting requires that
                 all is formatted in one pass, without going through
                 intermediate "%s" *)
              Cli.log_format "%*s%a %a: %s" (!log_indent * 2) ""
                Print.format_log_entry entry Print.format_uid_list infos
                (match e' with
                (* | Ast.EAbs _ -> Cli.with_style [ ANSITerminal.green ]
                   "<function>" *)
                | _ ->
                    let expr_str =
                      Format.asprintf "%a"
                        (Print.format_expr ctx ~debug:false)
                        (e', Pos.no_pos)
                    in
                    let expr_str =
                      Re.Pcre.substitute ~rex:(Re.Pcre.regexp "\n\\s*")
                        ~subst:(fun _ -> " ")
                        expr_str
                    in
                    Cli.with_style [ ANSITerminal.green ] "%s" expr_str)
>>>>>>> 296760f0
          | PosRecordIfTrueBool -> (
              let pos = Pos.get_position op in
              match (pos <> Pos.no_pos, e') with
              | true, ELit (LBool true) ->
<<<<<<< HEAD
                  Cli.log_print
                    (Format.asprintf "%*s%a%s:\n%s" (!log_indent * 2) ""
                       Print.format_log_entry entry
                       (Cli.print_with_style [ ANSITerminal.green ]
                          "Definition applied")
                       (Cli.add_prefix_to_each_line (Pos.retrieve_loc_text pos)
                          (fun _ -> Format.asprintf "%*s" (!log_indent * 2) "")))
              | _ -> ())
          | BeginCall ->
              Cli.log_print
                (Format.asprintf "%*s%a %a" (!log_indent * 2) ""
                   Print.format_log_entry entry Print.format_uid_list infos);
              log_indent := !log_indent + 1
          | EndCall ->
              log_indent := !log_indent - 1;
              Cli.log_print
                (Format.asprintf "%*s%a %a" (!log_indent * 2) ""
                   Print.format_log_entry entry Print.format_uid_list infos))
=======
                  Cli.log_format "%*s%a%s:\n%s" (!log_indent * 2) ""
                    Print.format_log_entry entry
                    (Cli.with_style [ ANSITerminal.green ] "Definition applied")
                    (Cli.add_prefix_to_each_line (Pos.retrieve_loc_text pos)
                       (fun _ -> Format.asprintf "%*s" (!log_indent * 2) ""))
              | _ -> ())
          | BeginCall ->
              Cli.log_format "%*s%a %a" (!log_indent * 2) ""
                Print.format_log_entry entry Print.format_uid_list infos;
              log_indent := !log_indent + 1
          | EndCall ->
              log_indent := !log_indent - 1;
              Cli.log_format "%*s%a %a" (!log_indent * 2) ""
                Print.format_log_entry entry Print.format_uid_list infos)
>>>>>>> 296760f0
        else ();
        e'
    | A.Unop _, [ ELit LEmptyError ] -> A.ELit LEmptyError
    | _ ->
        Errors.raise_multispanned_error
<<<<<<< HEAD
          "Operator applied to the wrong arguments\n\
           (should nothappen if the term was well-typed)"
=======
>>>>>>> 296760f0
          ([ (Some "Operator:", Pos.get_position op) ]
          @ List.mapi
              (fun i arg ->
                ( Some
                    (Format.asprintf "Argument n°%d, value %a" (i + 1)
                       (Print.format_expr ctx ~debug:true)
                       arg),
                  Pos.get_position arg ))
              args)
          "Operator applied to the wrong arguments\n\
           (should not happen if the term was well-typed)")
    op

and evaluate_expr (ctx : Ast.decl_ctx) (e : A.expr Pos.marked) :
    A.expr Pos.marked =
  match Pos.unmark e with
  | EVar _ ->
<<<<<<< HEAD
      Errors.raise_spanned_error
        "free variable found at evaluation (should not happen if term was \
         well-typed"
        (Pos.get_position e)
=======
      Errors.raise_spanned_error (Pos.get_position e)
        "free variable found at evaluation (should not happen if term was \
         well-typed"
>>>>>>> 296760f0
  | EApp (e1, args) -> (
      let e1 = evaluate_expr ctx e1 in
      let args = List.map (evaluate_expr ctx) args in
      match Pos.unmark e1 with
      | EAbs ((binder, _), _) ->
          if Bindlib.mbinder_arity binder = List.length args then
            evaluate_expr ctx
              (Bindlib.msubst binder (Array.of_list (List.map Pos.unmark args)))
          else
<<<<<<< HEAD
            Errors.raise_spanned_error
              (Format.asprintf
                 "wrong function call, expected %d arguments, got %d"
                 (Bindlib.mbinder_arity binder)
                 (List.length args))
              (Pos.get_position e)
=======
            Errors.raise_spanned_error (Pos.get_position e)
              "wrong function call, expected %d arguments, got %d"
              (Bindlib.mbinder_arity binder)
              (List.length args)
>>>>>>> 296760f0
      | EOp op ->
          Pos.same_pos_as
            (Pos.unmark (evaluate_operator ctx (Pos.same_pos_as op e1) args))
            e
      | ELit LEmptyError -> Pos.same_pos_as (A.ELit LEmptyError) e
      | _ ->
<<<<<<< HEAD
          Errors.raise_spanned_error
            "function has not been reduced to a lambda at evaluation (should \
             not happen if the term was well-typed"
            (Pos.get_position e))
=======
          Errors.raise_spanned_error (Pos.get_position e)
            "function has not been reduced to a lambda at evaluation (should \
             not happen if the term was well-typed")
>>>>>>> 296760f0
  | EAbs _ | ELit _ | EOp _ -> e (* these are values *)
  | ETuple (es, s) ->
      let new_es = List.map (evaluate_expr ctx) es in
      if List.exists is_empty_error new_es then
        Pos.same_pos_as (A.ELit LEmptyError) e
      else Pos.same_pos_as (A.ETuple (new_es, s)) e
  | ETupleAccess (e1, n, s, _) -> (
      let e1 = evaluate_expr ctx e1 in
      match Pos.unmark e1 with
      | ETuple (es, s') -> (
          (match (s, s') with
          | None, None -> ()
          | Some s, Some s' when s = s' -> ()
          | _ ->
              Errors.raise_multispanned_error
<<<<<<< HEAD
                "Error during tuple access: not the same structs (should not \
                 happen if the term was well-typed)"
                [ (None, Pos.get_position e); (None, Pos.get_position e1) ]);
          match List.nth_opt es n with
          | Some e' -> e'
          | None ->
              Errors.raise_spanned_error
                (Format.asprintf
                   "The tuple has %d components but the %i-th element was \
                    requested (should not happen if the term was well-type)"
                   (List.length es) n)
                (Pos.get_position e1))
      | ELit LEmptyError -> Pos.same_pos_as (A.ELit LEmptyError) e
      | _ ->
          Errors.raise_spanned_error
            (Format.asprintf
               "The expression %a should be a tuple with %d components but is \
                not (should not happen if the term was well-typed)"
               (Print.format_expr ctx ~debug:true)
               e n)
            (Pos.get_position e1))
=======
                [ (None, Pos.get_position e); (None, Pos.get_position e1) ]
                "Error during tuple access: not the same structs (should not \
                 happen if the term was well-typed)");
          match List.nth_opt es n with
          | Some e' -> e'
          | None ->
              Errors.raise_spanned_error (Pos.get_position e1)
                "The tuple has %d components but the %i-th element was \
                 requested (should not happen if the term was well-type)"
                (List.length es) n)
      | ELit LEmptyError -> Pos.same_pos_as (A.ELit LEmptyError) e
      | _ ->
          Errors.raise_spanned_error (Pos.get_position e1)
            "The expression %a should be a tuple with %d components but is not \
             (should not happen if the term was well-typed)"
            (Print.format_expr ctx ~debug:true)
            e n)
>>>>>>> 296760f0
  | EInj (e1, n, en, ts) ->
      let e1' = evaluate_expr ctx e1 in
      if is_empty_error e1' then Pos.same_pos_as (A.ELit LEmptyError) e
      else Pos.same_pos_as (A.EInj (e1', n, en, ts)) e
  | EMatch (e1, es, e_name) -> (
      let e1 = evaluate_expr ctx e1 in
      match Pos.unmark e1 with
      | A.EInj (e1, n, e_name', _) ->
          if e_name <> e_name' then
            Errors.raise_multispanned_error
<<<<<<< HEAD
              "Error during match: two different enums found (should not \
               happend if the term was well-typed)"
              [ (None, Pos.get_position e); (None, Pos.get_position e1) ];
=======
              [ (None, Pos.get_position e); (None, Pos.get_position e1) ]
              "Error during match: two different enums found (should not \
               happend if the term was well-typed)";
>>>>>>> 296760f0
          let es_n =
            match List.nth_opt es n with
            | Some es_n -> es_n
            | None ->
<<<<<<< HEAD
                Errors.raise_spanned_error
                  "sum type index error (should not happend if the term was \
                   well-typed)"
                  (Pos.get_position e)
=======
                Errors.raise_spanned_error (Pos.get_position e)
                  "sum type index error (should not happend if the term was \
                   well-typed)"
>>>>>>> 296760f0
          in
          let new_e = Pos.same_pos_as (A.EApp (es_n, [ e1 ])) e in
          evaluate_expr ctx new_e
      | A.ELit A.LEmptyError -> Pos.same_pos_as (A.ELit A.LEmptyError) e
      | _ ->
<<<<<<< HEAD
          Errors.raise_spanned_error
            "Expected a term having a sum type as an argument to a match \
             (should not happend if the term was well-typed"
            (Pos.get_position e1))
=======
          Errors.raise_spanned_error (Pos.get_position e1)
            "Expected a term having a sum type as an argument to a match \
             (should not happend if the term was well-typed")
>>>>>>> 296760f0
  | EDefault (exceptions, just, cons) -> (
      let exceptions = List.map (evaluate_expr ctx) exceptions in
      let empty_count = List.length (List.filter is_empty_error exceptions) in
      match List.length exceptions - empty_count with
      | 0 -> (
          let just = evaluate_expr ctx just in
          match Pos.unmark just with
          | ELit LEmptyError -> Pos.same_pos_as (A.ELit LEmptyError) e
          | ELit (LBool true) -> evaluate_expr ctx cons
          | ELit (LBool false) -> Pos.same_pos_as (A.ELit LEmptyError) e
          | _ ->
<<<<<<< HEAD
              Errors.raise_spanned_error
                "Default justification has not been reduced to a boolean at \
                 evaluation (should not happen if the term was well-typed"
                (Pos.get_position e))
      | 1 -> List.find (fun sub -> not (is_empty_error sub)) exceptions
      | _ ->
          Errors.raise_multispanned_error
            "There is a conflict between multiple validd consequences for \
             assigning the same variable."
=======
              Errors.raise_spanned_error (Pos.get_position e)
                "Default justification has not been reduced to a boolean at \
                 evaluation (should not happen if the term was well-typed")
      | 1 -> List.find (fun sub -> not (is_empty_error sub)) exceptions
      | _ ->
          Errors.raise_multispanned_error
>>>>>>> 296760f0
            (List.map
               (fun except ->
                 ( Some "This consequence has a valid justification:",
                   Pos.get_position except ))
<<<<<<< HEAD
               (List.filter (fun sub -> not (is_empty_error sub)) exceptions)))
=======
               (List.filter (fun sub -> not (is_empty_error sub)) exceptions))
            "There is a conflict between multiple validd consequences for \
             assigning the same variable.")
>>>>>>> 296760f0
  | EIfThenElse (cond, et, ef) -> (
      match Pos.unmark (evaluate_expr ctx cond) with
      | ELit (LBool true) -> evaluate_expr ctx et
      | ELit (LBool false) -> evaluate_expr ctx ef
      | ELit LEmptyError -> Pos.same_pos_as (A.ELit LEmptyError) e
      | _ ->
<<<<<<< HEAD
          Errors.raise_spanned_error
            "Expected a boolean literal for the result of this condition \
             (should not happen if the term was well-typed)"
            (Pos.get_position cond))
=======
          Errors.raise_spanned_error (Pos.get_position cond)
            "Expected a boolean literal for the result of this condition \
             (should not happen if the term was well-typed)")
>>>>>>> 296760f0
  | EArray es ->
      let new_es = List.map (evaluate_expr ctx) es in
      if List.exists is_empty_error new_es then
        Pos.same_pos_as (A.ELit LEmptyError) e
      else Pos.same_pos_as (A.EArray new_es) e
  | ErrorOnEmpty e' ->
      let e' = evaluate_expr ctx e' in
      if Pos.unmark e' = A.ELit LEmptyError then
<<<<<<< HEAD
        Errors.raise_spanned_error
          "This variable evaluated to an empty term (no rule that defined it \
           applied in this situation)"
          (Pos.get_position e)
=======
        Errors.raise_spanned_error (Pos.get_position e)
          "This variable evaluated to an empty term (no rule that defined it \
           applied in this situation)"
>>>>>>> 296760f0
      else e'
  | EAssert e' -> (
      match Pos.unmark (evaluate_expr ctx e') with
      | ELit (LBool true) -> Pos.same_pos_as (Ast.ELit LUnit) e'
      | ELit (LBool false) -> (
          match Pos.unmark e' with
          | EApp
              ( (Ast.EOp (Binop op), pos_op),
                [ ((ELit _, _) as e1); ((ELit _, _) as e2) ] ) ->
<<<<<<< HEAD
              Errors.raise_spanned_error
                (Format.asprintf "Assertion failed: %a %a %a"
                   (Print.format_expr ctx ~debug:false)
                   e1 Print.format_binop (op, pos_op)
                   (Print.format_expr ctx ~debug:false)
                   e2)
                (Pos.get_position e')
          | _ ->
              Errors.raise_spanned_error
                (Format.asprintf "Assertion failed")
                (Pos.get_position e'))
      | ELit LEmptyError -> Pos.same_pos_as (A.ELit LEmptyError) e
      | _ ->
          Errors.raise_spanned_error
            "Expected a boolean literal for the result of this assertion \
             (should not happen if the term was well-typed)"
            (Pos.get_position e'))
=======
              Errors.raise_spanned_error (Pos.get_position e')
                "Assertion failed: %a %a %a"
                (Print.format_expr ctx ~debug:false)
                e1 Print.format_binop (op, pos_op)
                (Print.format_expr ctx ~debug:false)
                e2
          | _ ->
              Errors.raise_spanned_error (Pos.get_position e')
                "Assertion failed")
      | ELit LEmptyError -> Pos.same_pos_as (A.ELit LEmptyError) e
      | _ ->
          Errors.raise_spanned_error (Pos.get_position e')
            "Expected a boolean literal for the result of this assertion \
             (should not happen if the term was well-typed)")
>>>>>>> 296760f0

(** {1 API} *)

let interpret_program (ctx : Ast.decl_ctx) (e : Ast.expr Pos.marked) :
    (Uid.MarkedString.info * Ast.expr Pos.marked) list =
  match Pos.unmark (evaluate_expr ctx e) with
  | Ast.EAbs (_, [ (Ast.TTuple (taus, Some s_in), _) ]) -> (
      let application_term = List.map (fun _ -> Ast.empty_thunked_term) taus in
      let to_interpret =
        ( Ast.EApp
            (e, [ (Ast.ETuple (application_term, Some s_in), Pos.no_pos) ]),
          Pos.no_pos )
      in
      match Pos.unmark (evaluate_expr ctx to_interpret) with
      | Ast.ETuple (args, Some s_out) ->
          let s_out_fields =
            List.map
              (fun (f, _) -> Ast.StructFieldName.get_info f)
              (Ast.StructMap.find s_out ctx.ctx_structs)
          in
          List.map2 (fun arg var -> (var, arg)) args s_out_fields
      | _ ->
<<<<<<< HEAD
          Errors.raise_spanned_error
            "The interpretation of a program should always yield a struct \
             corresponding to the scope variables"
            (Pos.get_position e))
  | _ ->
      Errors.raise_spanned_error
        "The interpreter can only interpret terms starting with functions \
         having thunked arguments"
        (Pos.get_position e)
=======
          Errors.raise_spanned_error (Pos.get_position e)
            "The interpretation of a program should always yield a struct \
             corresponding to the scope variables")
  | _ ->
      Errors.raise_spanned_error (Pos.get_position e)
        "The interpreter can only interpret terms starting with functions \
         having thunked arguments"
>>>>>>> 296760f0
<|MERGE_RESOLUTION|>--- conflicted
+++ resolved
@@ -58,16 +58,9 @@
       (cmp : unit -> A.expr) (args : (A.expr * Pos.t) list) : A.expr =
     try cmp ()
     with Runtime.UncomparableDurations ->
-<<<<<<< HEAD
-      Errors.raise_multispanned_error
-        "Cannot compare together durations that cannot be converted to a \
-         precise number of days"
-        (get_binop_args_pos args)
-=======
       Errors.raise_multispanned_error (get_binop_args_pos args)
         "Cannot compare together durations that cannot be converted to a \
          precise number of days"
->>>>>>> 296760f0
   in
   Pos.same_pos_as
     (match (Pos.unmark op, List.map Pos.unmark args) with
@@ -121,16 +114,9 @@
           (fun _ ->
             try A.ELit (LRat Runtime.(d1 /^ d2))
             with Runtime.IndivisableDurations ->
-<<<<<<< HEAD
-              Errors.raise_multispanned_error
-                "Cannot divide durations that cannot be converted to a precise \
-                 number of days"
-                (get_binop_args_pos args))
-=======
               Errors.raise_multispanned_error (get_binop_args_pos args)
                 "Cannot divide durations that cannot be converted to a precise \
                  number of days")
->>>>>>> 296760f0
           op
     | A.Binop (A.Lt KInt), [ ELit (LInt i1); ELit (LInt i2) ] ->
         A.ELit (LBool Runtime.(i1 <! i2))
@@ -255,15 +241,9 @@
                | A.ELit (A.LBool b), _ -> b
                | _ ->
                    Errors.raise_spanned_error
-<<<<<<< HEAD
-                     "This predicate evaluated to something else than a \
-                      boolean (should not happen if the term was well-typed)"
-                     (Pos.get_position (List.nth args 0)))
-=======
                      (Pos.get_position (List.nth args 0))
                      "This predicate evaluated to something else than a \
                       boolean (should not happen if the term was well-typed)")
->>>>>>> 296760f0
              es)
     | A.Binop _, ([ ELit LEmptyError; _ ] | [ _; ELit LEmptyError ]) ->
         A.ELit LEmptyError
@@ -290,26 +270,6 @@
         if !Cli.trace_flag then (
           match entry with
           | VarDef _ ->
-<<<<<<< HEAD
-              Cli.log_print
-                (Format.asprintf "%*s%a %a: %s" (!log_indent * 2) ""
-                   Print.format_log_entry entry Print.format_uid_list infos
-                   (match e' with
-                   (* | Ast.EAbs _ -> Cli.print_with_style [ ANSITerminal.green
-                      ] "<function>" *)
-                   | _ ->
-                       let expr_str =
-                         Format.asprintf "%a"
-                           (Print.format_expr ctx ~debug:false)
-                           (e', Pos.no_pos)
-                       in
-                       let expr_str =
-                         Re.Pcre.substitute ~rex:(Re.Pcre.regexp "\n\\s*")
-                           ~subst:(fun _ -> " ")
-                           expr_str
-                       in
-                       Cli.print_with_style [ ANSITerminal.green ] "%s" expr_str))
-=======
               (* TODO: this usage of Format is broken, Formatting requires that
                  all is formatted in one pass, without going through
                  intermediate "%s" *)
@@ -330,31 +290,10 @@
                         expr_str
                     in
                     Cli.with_style [ ANSITerminal.green ] "%s" expr_str)
->>>>>>> 296760f0
           | PosRecordIfTrueBool -> (
               let pos = Pos.get_position op in
               match (pos <> Pos.no_pos, e') with
               | true, ELit (LBool true) ->
-<<<<<<< HEAD
-                  Cli.log_print
-                    (Format.asprintf "%*s%a%s:\n%s" (!log_indent * 2) ""
-                       Print.format_log_entry entry
-                       (Cli.print_with_style [ ANSITerminal.green ]
-                          "Definition applied")
-                       (Cli.add_prefix_to_each_line (Pos.retrieve_loc_text pos)
-                          (fun _ -> Format.asprintf "%*s" (!log_indent * 2) "")))
-              | _ -> ())
-          | BeginCall ->
-              Cli.log_print
-                (Format.asprintf "%*s%a %a" (!log_indent * 2) ""
-                   Print.format_log_entry entry Print.format_uid_list infos);
-              log_indent := !log_indent + 1
-          | EndCall ->
-              log_indent := !log_indent - 1;
-              Cli.log_print
-                (Format.asprintf "%*s%a %a" (!log_indent * 2) ""
-                   Print.format_log_entry entry Print.format_uid_list infos))
-=======
                   Cli.log_format "%*s%a%s:\n%s" (!log_indent * 2) ""
                     Print.format_log_entry entry
                     (Cli.with_style [ ANSITerminal.green ] "Definition applied")
@@ -369,17 +308,11 @@
               log_indent := !log_indent - 1;
               Cli.log_format "%*s%a %a" (!log_indent * 2) ""
                 Print.format_log_entry entry Print.format_uid_list infos)
->>>>>>> 296760f0
         else ();
         e'
     | A.Unop _, [ ELit LEmptyError ] -> A.ELit LEmptyError
     | _ ->
         Errors.raise_multispanned_error
-<<<<<<< HEAD
-          "Operator applied to the wrong arguments\n\
-           (should nothappen if the term was well-typed)"
-=======
->>>>>>> 296760f0
           ([ (Some "Operator:", Pos.get_position op) ]
           @ List.mapi
               (fun i arg ->
@@ -397,16 +330,9 @@
     A.expr Pos.marked =
   match Pos.unmark e with
   | EVar _ ->
-<<<<<<< HEAD
-      Errors.raise_spanned_error
-        "free variable found at evaluation (should not happen if term was \
-         well-typed"
-        (Pos.get_position e)
-=======
       Errors.raise_spanned_error (Pos.get_position e)
         "free variable found at evaluation (should not happen if term was \
          well-typed"
->>>>>>> 296760f0
   | EApp (e1, args) -> (
       let e1 = evaluate_expr ctx e1 in
       let args = List.map (evaluate_expr ctx) args in
@@ -416,35 +342,19 @@
             evaluate_expr ctx
               (Bindlib.msubst binder (Array.of_list (List.map Pos.unmark args)))
           else
-<<<<<<< HEAD
-            Errors.raise_spanned_error
-              (Format.asprintf
-                 "wrong function call, expected %d arguments, got %d"
-                 (Bindlib.mbinder_arity binder)
-                 (List.length args))
-              (Pos.get_position e)
-=======
             Errors.raise_spanned_error (Pos.get_position e)
               "wrong function call, expected %d arguments, got %d"
               (Bindlib.mbinder_arity binder)
               (List.length args)
->>>>>>> 296760f0
       | EOp op ->
           Pos.same_pos_as
             (Pos.unmark (evaluate_operator ctx (Pos.same_pos_as op e1) args))
             e
       | ELit LEmptyError -> Pos.same_pos_as (A.ELit LEmptyError) e
       | _ ->
-<<<<<<< HEAD
-          Errors.raise_spanned_error
-            "function has not been reduced to a lambda at evaluation (should \
-             not happen if the term was well-typed"
-            (Pos.get_position e))
-=======
           Errors.raise_spanned_error (Pos.get_position e)
             "function has not been reduced to a lambda at evaluation (should \
              not happen if the term was well-typed")
->>>>>>> 296760f0
   | EAbs _ | ELit _ | EOp _ -> e (* these are values *)
   | ETuple (es, s) ->
       let new_es = List.map (evaluate_expr ctx) es in
@@ -460,29 +370,6 @@
           | Some s, Some s' when s = s' -> ()
           | _ ->
               Errors.raise_multispanned_error
-<<<<<<< HEAD
-                "Error during tuple access: not the same structs (should not \
-                 happen if the term was well-typed)"
-                [ (None, Pos.get_position e); (None, Pos.get_position e1) ]);
-          match List.nth_opt es n with
-          | Some e' -> e'
-          | None ->
-              Errors.raise_spanned_error
-                (Format.asprintf
-                   "The tuple has %d components but the %i-th element was \
-                    requested (should not happen if the term was well-type)"
-                   (List.length es) n)
-                (Pos.get_position e1))
-      | ELit LEmptyError -> Pos.same_pos_as (A.ELit LEmptyError) e
-      | _ ->
-          Errors.raise_spanned_error
-            (Format.asprintf
-               "The expression %a should be a tuple with %d components but is \
-                not (should not happen if the term was well-typed)"
-               (Print.format_expr ctx ~debug:true)
-               e n)
-            (Pos.get_position e1))
-=======
                 [ (None, Pos.get_position e); (None, Pos.get_position e1) ]
                 "Error during tuple access: not the same structs (should not \
                  happen if the term was well-typed)");
@@ -500,7 +387,6 @@
              (should not happen if the term was well-typed)"
             (Print.format_expr ctx ~debug:true)
             e n)
->>>>>>> 296760f0
   | EInj (e1, n, en, ts) ->
       let e1' = evaluate_expr ctx e1 in
       if is_empty_error e1' then Pos.same_pos_as (A.ELit LEmptyError) e
@@ -511,44 +397,24 @@
       | A.EInj (e1, n, e_name', _) ->
           if e_name <> e_name' then
             Errors.raise_multispanned_error
-<<<<<<< HEAD
-              "Error during match: two different enums found (should not \
-               happend if the term was well-typed)"
-              [ (None, Pos.get_position e); (None, Pos.get_position e1) ];
-=======
               [ (None, Pos.get_position e); (None, Pos.get_position e1) ]
               "Error during match: two different enums found (should not \
                happend if the term was well-typed)";
->>>>>>> 296760f0
           let es_n =
             match List.nth_opt es n with
             | Some es_n -> es_n
             | None ->
-<<<<<<< HEAD
-                Errors.raise_spanned_error
-                  "sum type index error (should not happend if the term was \
-                   well-typed)"
-                  (Pos.get_position e)
-=======
                 Errors.raise_spanned_error (Pos.get_position e)
                   "sum type index error (should not happend if the term was \
                    well-typed)"
->>>>>>> 296760f0
           in
           let new_e = Pos.same_pos_as (A.EApp (es_n, [ e1 ])) e in
           evaluate_expr ctx new_e
       | A.ELit A.LEmptyError -> Pos.same_pos_as (A.ELit A.LEmptyError) e
       | _ ->
-<<<<<<< HEAD
-          Errors.raise_spanned_error
-            "Expected a term having a sum type as an argument to a match \
-             (should not happend if the term was well-typed"
-            (Pos.get_position e1))
-=======
           Errors.raise_spanned_error (Pos.get_position e1)
             "Expected a term having a sum type as an argument to a match \
              (should not happend if the term was well-typed")
->>>>>>> 296760f0
   | EDefault (exceptions, just, cons) -> (
       let exceptions = List.map (evaluate_expr ctx) exceptions in
       let empty_count = List.length (List.filter is_empty_error exceptions) in
@@ -560,51 +426,28 @@
           | ELit (LBool true) -> evaluate_expr ctx cons
           | ELit (LBool false) -> Pos.same_pos_as (A.ELit LEmptyError) e
           | _ ->
-<<<<<<< HEAD
-              Errors.raise_spanned_error
-                "Default justification has not been reduced to a boolean at \
-                 evaluation (should not happen if the term was well-typed"
-                (Pos.get_position e))
-      | 1 -> List.find (fun sub -> not (is_empty_error sub)) exceptions
-      | _ ->
-          Errors.raise_multispanned_error
-            "There is a conflict between multiple validd consequences for \
-             assigning the same variable."
-=======
               Errors.raise_spanned_error (Pos.get_position e)
                 "Default justification has not been reduced to a boolean at \
                  evaluation (should not happen if the term was well-typed")
       | 1 -> List.find (fun sub -> not (is_empty_error sub)) exceptions
       | _ ->
           Errors.raise_multispanned_error
->>>>>>> 296760f0
             (List.map
                (fun except ->
                  ( Some "This consequence has a valid justification:",
                    Pos.get_position except ))
-<<<<<<< HEAD
-               (List.filter (fun sub -> not (is_empty_error sub)) exceptions)))
-=======
                (List.filter (fun sub -> not (is_empty_error sub)) exceptions))
             "There is a conflict between multiple validd consequences for \
              assigning the same variable.")
->>>>>>> 296760f0
   | EIfThenElse (cond, et, ef) -> (
       match Pos.unmark (evaluate_expr ctx cond) with
       | ELit (LBool true) -> evaluate_expr ctx et
       | ELit (LBool false) -> evaluate_expr ctx ef
       | ELit LEmptyError -> Pos.same_pos_as (A.ELit LEmptyError) e
       | _ ->
-<<<<<<< HEAD
-          Errors.raise_spanned_error
-            "Expected a boolean literal for the result of this condition \
-             (should not happen if the term was well-typed)"
-            (Pos.get_position cond))
-=======
           Errors.raise_spanned_error (Pos.get_position cond)
             "Expected a boolean literal for the result of this condition \
              (should not happen if the term was well-typed)")
->>>>>>> 296760f0
   | EArray es ->
       let new_es = List.map (evaluate_expr ctx) es in
       if List.exists is_empty_error new_es then
@@ -613,16 +456,9 @@
   | ErrorOnEmpty e' ->
       let e' = evaluate_expr ctx e' in
       if Pos.unmark e' = A.ELit LEmptyError then
-<<<<<<< HEAD
-        Errors.raise_spanned_error
-          "This variable evaluated to an empty term (no rule that defined it \
-           applied in this situation)"
-          (Pos.get_position e)
-=======
         Errors.raise_spanned_error (Pos.get_position e)
           "This variable evaluated to an empty term (no rule that defined it \
            applied in this situation)"
->>>>>>> 296760f0
       else e'
   | EAssert e' -> (
       match Pos.unmark (evaluate_expr ctx e') with
@@ -632,25 +468,6 @@
           | EApp
               ( (Ast.EOp (Binop op), pos_op),
                 [ ((ELit _, _) as e1); ((ELit _, _) as e2) ] ) ->
-<<<<<<< HEAD
-              Errors.raise_spanned_error
-                (Format.asprintf "Assertion failed: %a %a %a"
-                   (Print.format_expr ctx ~debug:false)
-                   e1 Print.format_binop (op, pos_op)
-                   (Print.format_expr ctx ~debug:false)
-                   e2)
-                (Pos.get_position e')
-          | _ ->
-              Errors.raise_spanned_error
-                (Format.asprintf "Assertion failed")
-                (Pos.get_position e'))
-      | ELit LEmptyError -> Pos.same_pos_as (A.ELit LEmptyError) e
-      | _ ->
-          Errors.raise_spanned_error
-            "Expected a boolean literal for the result of this assertion \
-             (should not happen if the term was well-typed)"
-            (Pos.get_position e'))
-=======
               Errors.raise_spanned_error (Pos.get_position e')
                 "Assertion failed: %a %a %a"
                 (Print.format_expr ctx ~debug:false)
@@ -665,7 +482,6 @@
           Errors.raise_spanned_error (Pos.get_position e')
             "Expected a boolean literal for the result of this assertion \
              (should not happen if the term was well-typed)")
->>>>>>> 296760f0
 
 (** {1 API} *)
 
@@ -688,22 +504,10 @@
           in
           List.map2 (fun arg var -> (var, arg)) args s_out_fields
       | _ ->
-<<<<<<< HEAD
-          Errors.raise_spanned_error
-            "The interpretation of a program should always yield a struct \
-             corresponding to the scope variables"
-            (Pos.get_position e))
-  | _ ->
-      Errors.raise_spanned_error
-        "The interpreter can only interpret terms starting with functions \
-         having thunked arguments"
-        (Pos.get_position e)
-=======
           Errors.raise_spanned_error (Pos.get_position e)
             "The interpretation of a program should always yield a struct \
              corresponding to the scope variables")
   | _ ->
       Errors.raise_spanned_error (Pos.get_position e)
         "The interpreter can only interpret terms starting with functions \
-         having thunked arguments"
->>>>>>> 296760f0
+         having thunked arguments"