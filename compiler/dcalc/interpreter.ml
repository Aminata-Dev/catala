(* This file is part of the Catala compiler, a specification language for tax
   and social benefits computation rules. Copyright (C) 2020 Inria, contributor:
   Denis Merigoux <denis.merigoux@inria.fr>, Emile Rolley <emile.rolley@tuta.io>

   Licensed under the Apache License, Version 2.0 (the "License"); you may not
   use this file except in compliance with the License. You may obtain a copy of
   the License at

   http://www.apache.org/licenses/LICENSE-2.0

   Unless required by applicable law or agreed to in writing, software
   distributed under the License is distributed on an "AS IS" BASIS, WITHOUT
   WARRANTIES OR CONDITIONS OF ANY KIND, either express or implied. See the
   License for the specific language governing permissions and limitations under
   the License. *)

(** Reference interpreter for the default calculus *)

open Utils
module A = Ast

(** {1 Helpers} *)

let is_empty_error (e : 'm A.marked_expr) : bool =
  match Marked.unmark e with ELit LEmptyError -> true | _ -> false

let log_indent = ref 0

(** {1 Evaluation} *)

let rec evaluate_operator
    (ctx : Ast.decl_ctx)
    (op : A.operator)
    (pos : Pos.t)
    (args : 'm A.marked_expr list) : 'm A.expr =
  (* Try to apply [div] and if a [Division_by_zero] exceptions is catched, use
     [op] to raise multispanned errors. *)
  let apply_div_or_raise_err (div : unit -> 'm A.expr) : 'm A.expr =
    try div ()
    with Division_by_zero ->
      Errors.raise_multispanned_error
        [
          Some "The division operator:", pos;
          Some "The null denominator:", Ast.pos (List.nth args 1);
        ]
        "division by zero at runtime"
  in
  let get_binop_args_pos = function
    | (arg0 :: arg1 :: _ : 'm A.marked_expr list) ->
      [None, Ast.pos arg0; None, Ast.pos arg1]
    | _ -> assert false
  in
  (* Try to apply [cmp] and if a [UncomparableDurations] exceptions is catched,
     use [args] to raise multispanned errors. *)
  let apply_cmp_or_raise_err
      (cmp : unit -> 'm A.expr)
      (args : 'm A.marked_expr list) : 'm A.expr =
    try cmp ()
    with Runtime.UncomparableDurations ->
      Errors.raise_multispanned_error (get_binop_args_pos args)
        "Cannot compare together durations that cannot be converted to a \
         precise number of days"
  in
  match op, List.map Marked.unmark args with
  | A.Ternop A.Fold, [_f; _init; EArray es] ->
    Marked.unmark
      (List.fold_left
         (fun acc e' ->
           evaluate_expr ctx
             (Marked.same_mark_as (A.EApp (List.nth args 0, [acc; e'])) e'))
         (List.nth args 1) es)
  | A.Binop A.And, [ELit (LBool b1); ELit (LBool b2)] ->
    A.ELit (LBool (b1 && b2))
  | A.Binop A.Or, [ELit (LBool b1); ELit (LBool b2)] ->
    A.ELit (LBool (b1 || b2))
  | A.Binop A.Xor, [ELit (LBool b1); ELit (LBool b2)] ->
    A.ELit (LBool (b1 <> b2))
  | A.Binop (A.Add KInt), [ELit (LInt i1); ELit (LInt i2)] ->
    A.ELit (LInt Runtime.(i1 +! i2))
  | A.Binop (A.Sub KInt), [ELit (LInt i1); ELit (LInt i2)] ->
    A.ELit (LInt Runtime.(i1 -! i2))
  | A.Binop (A.Mult KInt), [ELit (LInt i1); ELit (LInt i2)] ->
    A.ELit (LInt Runtime.(i1 *! i2))
  | A.Binop (A.Div KInt), [ELit (LInt i1); ELit (LInt i2)] ->
    apply_div_or_raise_err (fun _ -> A.ELit (LInt Runtime.(i1 /! i2)))
  | A.Binop (A.Add KRat), [ELit (LRat i1); ELit (LRat i2)] ->
    A.ELit (LRat Runtime.(i1 +& i2))
  | A.Binop (A.Sub KRat), [ELit (LRat i1); ELit (LRat i2)] ->
    A.ELit (LRat Runtime.(i1 -& i2))
  | A.Binop (A.Mult KRat), [ELit (LRat i1); ELit (LRat i2)] ->
    A.ELit (LRat Runtime.(i1 *& i2))
  | A.Binop (A.Div KRat), [ELit (LRat i1); ELit (LRat i2)] ->
    apply_div_or_raise_err (fun _ -> A.ELit (LRat Runtime.(i1 /& i2)))
  | A.Binop (A.Add KMoney), [ELit (LMoney m1); ELit (LMoney m2)] ->
    A.ELit (LMoney Runtime.(m1 +$ m2))
  | A.Binop (A.Sub KMoney), [ELit (LMoney m1); ELit (LMoney m2)] ->
    A.ELit (LMoney Runtime.(m1 -$ m2))
  | A.Binop (A.Mult KMoney), [ELit (LMoney m1); ELit (LRat m2)] ->
    A.ELit (LMoney Runtime.(m1 *$ m2))
  | A.Binop (A.Div KMoney), [ELit (LMoney m1); ELit (LMoney m2)] ->
    apply_div_or_raise_err (fun _ -> A.ELit (LRat Runtime.(m1 /$ m2)))
  | A.Binop (A.Add KDuration), [ELit (LDuration d1); ELit (LDuration d2)] ->
    A.ELit (LDuration Runtime.(d1 +^ d2))
  | A.Binop (A.Sub KDuration), [ELit (LDuration d1); ELit (LDuration d2)] ->
    A.ELit (LDuration Runtime.(d1 -^ d2))
  | A.Binop (A.Sub KDate), [ELit (LDate d1); ELit (LDate d2)] ->
    A.ELit (LDuration Runtime.(d1 -@ d2))
  | A.Binop (A.Add KDate), [ELit (LDate d1); ELit (LDuration d2)] ->
    A.ELit (LDate Runtime.(d1 +@ d2))
  | A.Binop (A.Div KDuration), [ELit (LDuration d1); ELit (LDuration d2)] ->
    apply_div_or_raise_err (fun _ ->
        try A.ELit (LRat Runtime.(d1 /^ d2))
        with Runtime.IndivisableDurations ->
          Errors.raise_multispanned_error (get_binop_args_pos args)
            "Cannot divide durations that cannot be converted to a precise \
             number of days")
  | A.Binop (A.Mult KDuration), [ELit (LDuration d1); ELit (LInt i1)] ->
    A.ELit (LDuration Runtime.(d1 *^ i1))
  | A.Binop (A.Lt KInt), [ELit (LInt i1); ELit (LInt i2)] ->
    A.ELit (LBool Runtime.(i1 <! i2))
  | A.Binop (A.Lte KInt), [ELit (LInt i1); ELit (LInt i2)] ->
    A.ELit (LBool Runtime.(i1 <=! i2))
  | A.Binop (A.Gt KInt), [ELit (LInt i1); ELit (LInt i2)] ->
    A.ELit (LBool Runtime.(i1 >! i2))
  | A.Binop (A.Gte KInt), [ELit (LInt i1); ELit (LInt i2)] ->
    A.ELit (LBool Runtime.(i1 >=! i2))
  | A.Binop (A.Lt KRat), [ELit (LRat i1); ELit (LRat i2)] ->
    A.ELit (LBool Runtime.(i1 <& i2))
  | A.Binop (A.Lte KRat), [ELit (LRat i1); ELit (LRat i2)] ->
    A.ELit (LBool Runtime.(i1 <=& i2))
  | A.Binop (A.Gt KRat), [ELit (LRat i1); ELit (LRat i2)] ->
    A.ELit (LBool Runtime.(i1 >& i2))
  | A.Binop (A.Gte KRat), [ELit (LRat i1); ELit (LRat i2)] ->
    A.ELit (LBool Runtime.(i1 >=& i2))
  | A.Binop (A.Lt KMoney), [ELit (LMoney m1); ELit (LMoney m2)] ->
    A.ELit (LBool Runtime.(m1 <$ m2))
  | A.Binop (A.Lte KMoney), [ELit (LMoney m1); ELit (LMoney m2)] ->
    A.ELit (LBool Runtime.(m1 <=$ m2))
  | A.Binop (A.Gt KMoney), [ELit (LMoney m1); ELit (LMoney m2)] ->
    A.ELit (LBool Runtime.(m1 >$ m2))
  | A.Binop (A.Gte KMoney), [ELit (LMoney m1); ELit (LMoney m2)] ->
    A.ELit (LBool Runtime.(m1 >=$ m2))
  | A.Binop (A.Lt KDuration), [ELit (LDuration d1); ELit (LDuration d2)] ->
    apply_cmp_or_raise_err (fun _ -> A.ELit (LBool Runtime.(d1 <^ d2))) args
  | A.Binop (A.Lte KDuration), [ELit (LDuration d1); ELit (LDuration d2)] ->
    apply_cmp_or_raise_err (fun _ -> A.ELit (LBool Runtime.(d1 <=^ d2))) args
  | A.Binop (A.Gt KDuration), [ELit (LDuration d1); ELit (LDuration d2)] ->
    apply_cmp_or_raise_err (fun _ -> A.ELit (LBool Runtime.(d1 >^ d2))) args
  | A.Binop (A.Gte KDuration), [ELit (LDuration d1); ELit (LDuration d2)] ->
    apply_cmp_or_raise_err (fun _ -> A.ELit (LBool Runtime.(d1 >=^ d2))) args
  | A.Binop (A.Lt KDate), [ELit (LDate d1); ELit (LDate d2)] ->
    A.ELit (LBool Runtime.(d1 <@ d2))
  | A.Binop (A.Lte KDate), [ELit (LDate d1); ELit (LDate d2)] ->
    A.ELit (LBool Runtime.(d1 <=@ d2))
  | A.Binop (A.Gt KDate), [ELit (LDate d1); ELit (LDate d2)] ->
    A.ELit (LBool Runtime.(d1 >@ d2))
  | A.Binop (A.Gte KDate), [ELit (LDate d1); ELit (LDate d2)] ->
    A.ELit (LBool Runtime.(d1 >=@ d2))
  | A.Binop A.Eq, [ELit LUnit; ELit LUnit] -> A.ELit (LBool true)
  | A.Binop A.Eq, [ELit (LDuration d1); ELit (LDuration d2)] ->
    A.ELit (LBool Runtime.(d1 =^ d2))
  | A.Binop A.Eq, [ELit (LDate d1); ELit (LDate d2)] ->
    A.ELit (LBool Runtime.(d1 =@ d2))
  | A.Binop A.Eq, [ELit (LMoney m1); ELit (LMoney m2)] ->
    A.ELit (LBool Runtime.(m1 =$ m2))
  | A.Binop A.Eq, [ELit (LRat i1); ELit (LRat i2)] ->
    A.ELit (LBool Runtime.(i1 =& i2))
  | A.Binop A.Eq, [ELit (LInt i1); ELit (LInt i2)] ->
    A.ELit (LBool Runtime.(i1 =! i2))
  | A.Binop A.Eq, [ELit (LBool b1); ELit (LBool b2)] -> A.ELit (LBool (b1 = b2))
  | A.Binop A.Eq, [EArray es1; EArray es2] ->
    A.ELit
      (LBool
         (try
            List.for_all2
              (fun e1 e2 ->
                match evaluate_operator ctx op pos [e1; e2] with
                | A.ELit (LBool b) -> b
                | _ -> assert false
                (* should not happen *))
              es1 es2
          with Invalid_argument _ -> false))
  | A.Binop A.Eq, [ETuple (es1, s1); ETuple (es2, s2)] ->
    A.ELit
      (LBool
         (try
            s1 = s2
            && List.for_all2
                 (fun e1 e2 ->
                   match evaluate_operator ctx op pos [e1; e2] with
                   | A.ELit (LBool b) -> b
                   | _ -> assert false
                   (* should not happen *))
                 es1 es2
          with Invalid_argument _ -> false))
  | A.Binop A.Eq, [EInj (e1, i1, en1, _ts1); EInj (e2, i2, en2, _ts2)] ->
    A.ELit
      (LBool
         (try
            en1 = en2 && i1 = i2
            &&
            match evaluate_operator ctx op pos [e1; e2] with
            | A.ELit (LBool b) -> b
            | _ -> assert false
            (* should not happen *)
          with Invalid_argument _ -> false))
  | A.Binop A.Eq, [_; _] ->
    A.ELit (LBool false) (* comparing anything else return false *)
  | A.Binop A.Neq, [_; _] -> (
    match evaluate_operator ctx (A.Binop A.Eq) pos args with
    | A.ELit (A.LBool b) -> A.ELit (A.LBool (not b))
    | _ -> assert false (*should not happen *))
  | A.Binop A.Concat, [A.EArray es1; A.EArray es2] -> A.EArray (es1 @ es2)
  | A.Binop A.Map, [_; A.EArray es] ->
    A.EArray
      (List.map
         (fun e' ->
           evaluate_expr ctx
             (Marked.same_mark_as (A.EApp (List.nth args 0, [e'])) e'))
         es)
  | A.Binop A.Filter, [_; A.EArray es] ->
    A.EArray
      (List.filter
         (fun e' ->
           match
             evaluate_expr ctx
<<<<<<< HEAD
               (Pos.same_pos_as (A.EApp (List.nth args 0, [acc; e'])) e'))
           (List.nth args 1) es)
    | A.Binop A.And, [ELit (LBool b1); ELit (LBool b2)] ->
      A.ELit (LBool (b1 && b2))
    | A.Binop A.Or, [ELit (LBool b1); ELit (LBool b2)] ->
      A.ELit (LBool (b1 || b2))
    | A.Binop A.Xor, [ELit (LBool b1); ELit (LBool b2)] ->
      A.ELit (LBool (b1 <> b2))
    | A.Binop (A.Add KInt), [ELit (LInt i1); ELit (LInt i2)] ->
      A.ELit (LInt Runtime.(i1 +! i2))
    | A.Binop (A.Sub KInt), [ELit (LInt i1); ELit (LInt i2)] ->
      A.ELit (LInt Runtime.(i1 -! i2))
    | A.Binop (A.Mult KInt), [ELit (LInt i1); ELit (LInt i2)] ->
      A.ELit (LInt Runtime.(i1 *! i2))
    | A.Binop (A.Div KInt), [ELit (LInt i1); ELit (LInt i2)] ->
      apply_div_or_raise_err (fun _ -> A.ELit (LInt Runtime.(i1 /! i2))) op
    | A.Binop (A.Add KRat), [ELit (LRat i1); ELit (LRat i2)] ->
      A.ELit (LRat Runtime.(i1 +& i2))
    | A.Binop (A.Sub KRat), [ELit (LRat i1); ELit (LRat i2)] ->
      A.ELit (LRat Runtime.(i1 -& i2))
    | A.Binop (A.Mult KRat), [ELit (LRat i1); ELit (LRat i2)] ->
      A.ELit (LRat Runtime.(i1 *& i2))
    | A.Binop (A.Div KRat), [ELit (LRat i1); ELit (LRat i2)] ->
      apply_div_or_raise_err (fun _ -> A.ELit (LRat Runtime.(i1 /& i2))) op
    | A.Binop (A.Add KMoney), [ELit (LMoney m1); ELit (LMoney m2)] ->
      A.ELit (LMoney Runtime.(m1 +$ m2))
    | A.Binop (A.Sub KMoney), [ELit (LMoney m1); ELit (LMoney m2)] ->
      A.ELit (LMoney Runtime.(m1 -$ m2))
    | A.Binop (A.Mult KMoney), [ELit (LMoney m1); ELit (LRat m2)] ->
      A.ELit (LMoney Runtime.(m1 *$ m2))
    | A.Binop (A.Div KMoney), [ELit (LMoney m1); ELit (LMoney m2)] ->
      apply_div_or_raise_err (fun _ -> A.ELit (LRat Runtime.(m1 /$ m2))) op
    | A.Binop (A.Add KDuration), [ELit (LDuration d1); ELit (LDuration d2)] ->
      A.ELit (LDuration Runtime.(d1 +^ d2))
    | A.Binop (A.Sub KDuration), [ELit (LDuration d1); ELit (LDuration d2)] ->
      A.ELit (LDuration Runtime.(d1 -^ d2))
    | A.Binop (A.Sub KDate), [ELit (LDate d1); ELit (LDate d2)] ->
      A.ELit (LDuration Runtime.(d1 -@ d2))
    | A.Binop (A.Add KDate), [ELit (LDate d1); ELit (LDuration d2)] ->
      A.ELit (LDate Runtime.(d1 +@ d2))
    | A.Binop (A.Div KDuration), [ELit (LDuration d1); ELit (LDuration d2)] ->
      apply_div_or_raise_err
        (fun _ ->
          try A.ELit (LRat Runtime.(d1 /^ d2))
          with Runtime.IndivisableDurations ->
            Errors.raise_multispanned_error (get_binop_args_pos args)
              "Cannot divide durations that cannot be converted to a precise \
               number of days")
        op
    | A.Binop (A.Mult KDuration), [ELit (LDuration d1); ELit (LInt i1)] ->
      A.ELit (LDuration Runtime.(d1 *^ i1))
    | A.Binop (A.Lt KInt), [ELit (LInt i1); ELit (LInt i2)] ->
      A.ELit (LBool Runtime.(i1 <! i2))
    | A.Binop (A.Lte KInt), [ELit (LInt i1); ELit (LInt i2)] ->
      A.ELit (LBool Runtime.(i1 <=! i2))
    | A.Binop (A.Gt KInt), [ELit (LInt i1); ELit (LInt i2)] ->
      A.ELit (LBool Runtime.(i1 >! i2))
    | A.Binop (A.Gte KInt), [ELit (LInt i1); ELit (LInt i2)] ->
      A.ELit (LBool Runtime.(i1 >=! i2))
    | A.Binop (A.Lt KRat), [ELit (LRat i1); ELit (LRat i2)] ->
      A.ELit (LBool Runtime.(i1 <& i2))
    | A.Binop (A.Lte KRat), [ELit (LRat i1); ELit (LRat i2)] ->
      A.ELit (LBool Runtime.(i1 <=& i2))
    | A.Binop (A.Gt KRat), [ELit (LRat i1); ELit (LRat i2)] ->
      A.ELit (LBool Runtime.(i1 >& i2))
    | A.Binop (A.Gte KRat), [ELit (LRat i1); ELit (LRat i2)] ->
      A.ELit (LBool Runtime.(i1 >=& i2))
    | A.Binop (A.Lt KMoney), [ELit (LMoney m1); ELit (LMoney m2)] ->
      A.ELit (LBool Runtime.(m1 <$ m2))
    | A.Binop (A.Lte KMoney), [ELit (LMoney m1); ELit (LMoney m2)] ->
      A.ELit (LBool Runtime.(m1 <=$ m2))
    | A.Binop (A.Gt KMoney), [ELit (LMoney m1); ELit (LMoney m2)] ->
      A.ELit (LBool Runtime.(m1 >$ m2))
    | A.Binop (A.Gte KMoney), [ELit (LMoney m1); ELit (LMoney m2)] ->
      A.ELit (LBool Runtime.(m1 >=$ m2))
    | A.Binop (A.Lt KDuration), [ELit (LDuration d1); ELit (LDuration d2)] ->
      apply_cmp_or_raise_err (fun _ -> A.ELit (LBool Runtime.(d1 <^ d2))) args
    | A.Binop (A.Lte KDuration), [ELit (LDuration d1); ELit (LDuration d2)] ->
      apply_cmp_or_raise_err (fun _ -> A.ELit (LBool Runtime.(d1 <=^ d2))) args
    | A.Binop (A.Gt KDuration), [ELit (LDuration d1); ELit (LDuration d2)] ->
      apply_cmp_or_raise_err (fun _ -> A.ELit (LBool Runtime.(d1 >^ d2))) args
    | A.Binop (A.Gte KDuration), [ELit (LDuration d1); ELit (LDuration d2)] ->
      apply_cmp_or_raise_err (fun _ -> A.ELit (LBool Runtime.(d1 >=^ d2))) args
    | A.Binop (A.Lt KDate), [ELit (LDate d1); ELit (LDate d2)] ->
      A.ELit (LBool Runtime.(d1 <@ d2))
    | A.Binop (A.Lte KDate), [ELit (LDate d1); ELit (LDate d2)] ->
      A.ELit (LBool Runtime.(d1 <=@ d2))
    | A.Binop (A.Gt KDate), [ELit (LDate d1); ELit (LDate d2)] ->
      A.ELit (LBool Runtime.(d1 >@ d2))
    | A.Binop (A.Gte KDate), [ELit (LDate d1); ELit (LDate d2)] ->
      A.ELit (LBool Runtime.(d1 >=@ d2))
    | A.Binop A.Eq, [ELit LUnit; ELit LUnit] -> A.ELit (LBool true)
    | A.Binop A.Eq, [ELit (LDuration d1); ELit (LDuration d2)] ->
      A.ELit (LBool Runtime.(d1 =^ d2))
    | A.Binop A.Eq, [ELit (LDate d1); ELit (LDate d2)] ->
      A.ELit (LBool Runtime.(d1 =@ d2))
    | A.Binop A.Eq, [ELit (LMoney m1); ELit (LMoney m2)] ->
      A.ELit (LBool Runtime.(m1 =$ m2))
    | A.Binop A.Eq, [ELit (LRat i1); ELit (LRat i2)] ->
      A.ELit (LBool Runtime.(i1 =& i2))
    | A.Binop A.Eq, [ELit (LInt i1); ELit (LInt i2)] ->
      A.ELit (LBool Runtime.(i1 =! i2))
    | A.Binop A.Eq, [ELit (LBool b1); ELit (LBool b2)] ->
      A.ELit (LBool (b1 = b2))
    | A.Binop A.Eq, [EArray es1; EArray es2] ->
      A.ELit
        (LBool
           (try
              List.for_all2
                (fun e1 e2 ->
                  match Pos.unmark (evaluate_operator ctx op [e1; e2]) with
                  | A.ELit (LBool b) -> b
                  | _ -> assert false
                  (* should not happen *))
                es1 es2
            with Invalid_argument _ -> false))
    | A.Binop A.Eq, [ETuple (es1, s1); ETuple (es2, s2)] ->
      A.ELit
        (LBool
           (try
              s1 = s2
              && List.for_all2
                   (fun e1 e2 ->
                     match Pos.unmark (evaluate_operator ctx op [e1; e2]) with
                     | A.ELit (LBool b) -> b
                     | _ -> assert false
                     (* should not happen *))
                   es1 es2
            with Invalid_argument _ -> false))
    | A.Binop A.Eq, [EInj (e1, i1, en1, _ts1); EInj (e2, i2, en2, _ts2)] ->
      A.ELit
        (LBool
           (try
              en1 = en2 && i1 = i2
              &&
              match Pos.unmark (evaluate_operator ctx op [e1; e2]) with
              | A.ELit (LBool b) -> b
              | _ -> assert false
              (* should not happen *)
            with Invalid_argument _ -> false))
    | A.Binop A.Eq, [_; _] ->
      A.ELit (LBool false) (* comparing anything else return false *)
    | A.Binop A.Neq, [_; _] -> (
      match
        Pos.unmark
          (evaluate_operator ctx (Pos.same_pos_as (A.Binop A.Eq) op) args)
      with
      | A.ELit (A.LBool b) -> A.ELit (A.LBool (not b))
      | _ -> assert false (*should not happen *))
    | A.Binop A.Concat, [A.EArray es1; A.EArray es2] -> A.EArray (es1 @ es2)
    | A.Binop A.Map, [_; A.EArray es] ->
      A.EArray
        (List.map
           (fun e' ->
             evaluate_expr ctx
               (Pos.same_pos_as (A.EApp (List.nth args 0, [e'])) e'))
           es)
    | A.Binop A.Filter, [_; A.EArray es] ->
      A.EArray
        (List.filter
           (fun e' ->
             match
               evaluate_expr ctx
                 (Pos.same_pos_as (A.EApp (List.nth args 0, [e'])) e')
             with
             | A.ELit (A.LBool b), _ -> b
             | _ ->
               Errors.raise_spanned_error
                 (Pos.get_position (List.nth args 0))
                 "This predicate evaluated to something else than a boolean \
                  (should not happen if the term was well-typed)")
           es)
    | A.Binop _, ([ELit LEmptyError; _] | [_; ELit LEmptyError]) ->
      A.ELit LEmptyError
    | A.Unop (A.Minus KInt), [ELit (LInt i)] ->
      A.ELit (LInt Runtime.(integer_of_int 0 -! i))
    | A.Unop (A.Minus KRat), [ELit (LRat i)] ->
      A.ELit (LRat Runtime.(decimal_of_string "0" -& i))
    | A.Unop (A.Minus KMoney), [ELit (LMoney i)] ->
      A.ELit (LMoney Runtime.(money_of_units_int 0 -$ i))
    | A.Unop (A.Minus KDuration), [ELit (LDuration i)] ->
      A.ELit (LDuration Runtime.(~-^i))
    | A.Unop A.Not, [ELit (LBool b)] -> A.ELit (LBool (not b))
    | A.Unop A.Length, [EArray es] ->
      A.ELit (LInt (Runtime.integer_of_int (List.length es)))
    | A.Unop A.GetDay, [ELit (LDate d)] ->
      A.ELit (LInt Runtime.(day_of_month_of_date d))
    | A.Unop A.GetMonth, [ELit (LDate d)] ->
      A.ELit (LInt Runtime.(month_number_of_date d))
    | A.Unop A.GetYear, [ELit (LDate d)] ->
      A.ELit (LInt Runtime.(year_of_date d))
    | A.Unop A.IntToRat, [ELit (LInt i)] ->
      A.ELit (LRat Runtime.(decimal_of_integer i))
    | A.Unop A.MoneyToRat, [ELit (LMoney i)] ->
      A.ELit (LRat Runtime.(decimal_of_money i))
    | A.Unop A.RatToMoney, [ELit (LRat i)] ->
      A.ELit (LMoney Runtime.(money_of_decimal i))
    | A.Unop A.RoundMoney, [ELit (LMoney m)] ->
      A.ELit (LMoney Runtime.(money_round m))
    | A.Unop A.RoundDecimal, [ELit (LRat m)] ->
      A.ELit (LRat Runtime.(decimal_round m))
    | A.Unop (A.Log (entry, infos)), [e'] ->
      if !Cli.trace_flag then (
        match entry with
        | VarDef _ ->
          (* TODO: this usage of Format is broken, Formatting requires that all
             is formatted in one pass, without going through intermediate
             "%s" *)
          Cli.log_format "%*s%a %a: %s" (!log_indent * 2) ""
            Print.format_log_entry entry Print.format_uid_list infos
            (match e' with
            | Ast.EAbs _ -> Cli.with_style [ANSITerminal.green] "<function>"
            | _ ->
              let expr_str =
                Format.asprintf "%a"
                  (Print.format_expr ctx ~debug:false)
                  (e', Pos.no_pos)
              in
              let expr_str =
                Re.Pcre.substitute ~rex:(Re.Pcre.regexp "\n\\s*")
                  ~subst:(fun _ -> " ")
                  expr_str
              in
              Cli.with_style [ANSITerminal.green] "%s" expr_str)
        | PosRecordIfTrueBool -> (
          let pos = Pos.get_position op in
          match pos <> Pos.no_pos, e' with
          | true, ELit (LBool true) ->
            Cli.log_format "%*s%a%s:\n%s" (!log_indent * 2) ""
              Print.format_log_entry entry
              (Cli.with_style [ANSITerminal.green] "Definition applied")
              (Cli.add_prefix_to_each_line (Pos.retrieve_loc_text pos) (fun _ ->
                   Format.asprintf "%*s" (!log_indent * 2) ""))
          | _ -> ())
        | BeginCall ->
          Cli.log_format "%*s%a %a" (!log_indent * 2) "" Print.format_log_entry
            entry Print.format_uid_list infos;
          log_indent := !log_indent + 1
        | EndCall ->
          log_indent := !log_indent - 1;
          Cli.log_format "%*s%a %a" (!log_indent * 2) "" Print.format_log_entry
            entry Print.format_uid_list infos)
      else ();
      e'
    | A.Unop _, [ELit LEmptyError] -> A.ELit LEmptyError
    | _ ->
      Errors.raise_multispanned_error
        ([Some "Operator:", Pos.get_position op]
        @ List.mapi
            (fun i arg ->
              ( Some
                  (Format.asprintf "Argument n°%d, value %a" (i + 1)
                     (Print.format_expr ctx ~debug:true)
                     arg),
                Pos.get_position arg ))
            args)
        "Operator applied to the wrong arguments\n\
         (should not happen if the term was well-typed)")
    op
=======
               (Marked.same_mark_as (A.EApp (List.nth args 0, [e'])) e')
           with
           | A.ELit (A.LBool b), _ -> b
           | _ ->
             Errors.raise_spanned_error
               (A.pos (List.nth args 0))
               "This predicate evaluated to something else than a boolean \
                (should not happen if the term was well-typed)")
         es)
  | A.Binop _, ([ELit LEmptyError; _] | [_; ELit LEmptyError]) ->
    A.ELit LEmptyError
  | A.Unop (A.Minus KInt), [ELit (LInt i)] ->
    A.ELit (LInt Runtime.(integer_of_int 0 -! i))
  | A.Unop (A.Minus KRat), [ELit (LRat i)] ->
    A.ELit (LRat Runtime.(decimal_of_string "0" -& i))
  | A.Unop (A.Minus KMoney), [ELit (LMoney i)] ->
    A.ELit (LMoney Runtime.(money_of_units_int 0 -$ i))
  | A.Unop (A.Minus KDuration), [ELit (LDuration i)] ->
    A.ELit (LDuration Runtime.(~-^i))
  | A.Unop A.Not, [ELit (LBool b)] -> A.ELit (LBool (not b))
  | A.Unop A.Length, [EArray es] ->
    A.ELit (LInt (Runtime.integer_of_int (List.length es)))
  | A.Unop A.GetDay, [ELit (LDate d)] ->
    A.ELit (LInt Runtime.(day_of_month_of_date d))
  | A.Unop A.GetMonth, [ELit (LDate d)] ->
    A.ELit (LInt Runtime.(month_number_of_date d))
  | A.Unop A.GetYear, [ELit (LDate d)] -> A.ELit (LInt Runtime.(year_of_date d))
  | A.Unop A.IntToRat, [ELit (LInt i)] ->
    A.ELit (LRat Runtime.(decimal_of_integer i))
  | A.Unop A.RoundMoney, [ELit (LMoney m)] ->
    A.ELit (LMoney Runtime.(money_round m))
  | A.Unop A.RoundDecimal, [ELit (LRat m)] ->
    A.ELit (LRat Runtime.(decimal_round m))
  | A.Unop (A.Log (entry, infos)), [e'] ->
    if !Cli.trace_flag then (
      match entry with
      | VarDef _ ->
        (* TODO: this usage of Format is broken, Formatting requires that all is
           formatted in one pass, without going through intermediate "%s" *)
        Cli.log_format "%*s%a %a: %s" (!log_indent * 2) ""
          Print.format_log_entry entry Print.format_uid_list infos
          (match e' with
          (* | Ast.EAbs _ -> Cli.with_style [ ANSITerminal.green ]
             "<function>" *)
          | _ ->
            let expr_str =
              Format.asprintf "%a"
                (Print.format_expr ctx ~debug:false)
                (List.hd args)
            in
            let expr_str =
              Re.Pcre.substitute ~rex:(Re.Pcre.regexp "\n\\s*")
                ~subst:(fun _ -> " ")
                expr_str
            in
            Cli.with_style [ANSITerminal.green] "%s" expr_str)
      | PosRecordIfTrueBool -> (
        match pos <> Pos.no_pos, e' with
        | true, ELit (LBool true) ->
          Cli.log_format "%*s%a%s:\n%s" (!log_indent * 2) ""
            Print.format_log_entry entry
            (Cli.with_style [ANSITerminal.green] "Definition applied")
            (Cli.add_prefix_to_each_line (Pos.retrieve_loc_text pos) (fun _ ->
                 Format.asprintf "%*s" (!log_indent * 2) ""))
        | _ -> ())
      | BeginCall ->
        Cli.log_format "%*s%a %a" (!log_indent * 2) "" Print.format_log_entry
          entry Print.format_uid_list infos;
        log_indent := !log_indent + 1
      | EndCall ->
        log_indent := !log_indent - 1;
        Cli.log_format "%*s%a %a" (!log_indent * 2) "" Print.format_log_entry
          entry Print.format_uid_list infos)
    else ();
    e'
  | A.Unop _, [ELit LEmptyError] -> A.ELit LEmptyError
  | _ ->
    Errors.raise_multispanned_error
      ([Some "Operator:", pos]
      @ List.mapi
          (fun i arg ->
            ( Some
                (Format.asprintf "Argument n°%d, value %a" (i + 1)
                   (Print.format_expr ctx ~debug:true)
                   arg),
              A.pos arg ))
          args)
      "Operator applied to the wrong arguments\n\
       (should not happen if the term was well-typed)"
>>>>>>> 6d224e1a

and evaluate_expr (ctx : Ast.decl_ctx) (e : 'm A.marked_expr) : 'm A.marked_expr
    =
  match Marked.unmark e with
  | EVar _ ->
    Errors.raise_spanned_error (A.pos e)
      "free variable found at evaluation (should not happen if term was \
       well-typed"
  | EApp (e1, args) -> (
    let e1 = evaluate_expr ctx e1 in
    let args = List.map (evaluate_expr ctx) args in
    match Marked.unmark e1 with
    | EAbs (binder, _) ->
      if Bindlib.mbinder_arity binder = List.length args then
        evaluate_expr ctx
          (Bindlib.msubst binder (Array.of_list (List.map Marked.unmark args)))
      else
        Errors.raise_spanned_error (A.pos e)
          "wrong function call, expected %d arguments, got %d"
          (Bindlib.mbinder_arity binder)
          (List.length args)
    | EOp op -> Marked.same_mark_as (evaluate_operator ctx op (A.pos e) args) e
    | ELit LEmptyError -> Marked.same_mark_as (A.ELit LEmptyError) e
    | _ ->
      Errors.raise_spanned_error (A.pos e)
        "function has not been reduced to a lambda at evaluation (should not \
         happen if the term was well-typed")
  | EAbs _ | ELit _ | EOp _ -> e (* these are values *)
  | ETuple (es, s) ->
    let new_es = List.map (evaluate_expr ctx) es in
    if List.exists is_empty_error new_es then
      Marked.same_mark_as (A.ELit LEmptyError) e
    else Marked.same_mark_as (A.ETuple (new_es, s)) e
  | ETupleAccess (e1, n, s, _) -> (
    let e1 = evaluate_expr ctx e1 in
    match Marked.unmark e1 with
    | ETuple (es, s') -> (
      (match s, s' with
      | None, None -> ()
      | Some s, Some s' when s = s' -> ()
      | _ ->
        Errors.raise_multispanned_error
          [None, A.pos e; None, A.pos e1]
          "Error during tuple access: not the same structs (should not happen \
           if the term was well-typed)");
      match List.nth_opt es n with
      | Some e' -> e'
      | None ->
        Errors.raise_spanned_error (A.pos e1)
          "The tuple has %d components but the %i-th element was requested \
           (should not happen if the term was well-type)"
          (List.length es) n)
    | ELit LEmptyError -> Marked.same_mark_as (A.ELit LEmptyError) e
    | _ ->
      Errors.raise_spanned_error (A.pos e1)
        "The expression %a should be a tuple with %d components but is not \
         (should not happen if the term was well-typed)"
        (Print.format_expr ctx ~debug:true)
        e n)
  | EInj (e1, n, en, ts) ->
    let e1' = evaluate_expr ctx e1 in
    if is_empty_error e1' then Marked.same_mark_as (A.ELit LEmptyError) e
    else Marked.same_mark_as (A.EInj (e1', n, en, ts)) e
  | EMatch (e1, es, e_name) -> (
    let e1 = evaluate_expr ctx e1 in
    match Marked.unmark e1 with
    | A.EInj (e1, n, e_name', _) ->
      if e_name <> e_name' then
        Errors.raise_multispanned_error
          [None, A.pos e; None, A.pos e1]
          "Error during match: two different enums found (should not happend \
           if the term was well-typed)";
      let es_n =
        match List.nth_opt es n with
        | Some es_n -> es_n
        | None ->
          Errors.raise_spanned_error (A.pos e)
            "sum type index error (should not happend if the term was \
             well-typed)"
      in
      let new_e = Marked.same_mark_as (A.EApp (es_n, [e1])) e in
      evaluate_expr ctx new_e
    | A.ELit A.LEmptyError -> Marked.same_mark_as (A.ELit A.LEmptyError) e
    | _ ->
      Errors.raise_spanned_error (A.pos e1)
        "Expected a term having a sum type as an argument to a match (should \
         not happend if the term was well-typed")
  | EDefault (exceptions, just, cons) -> (
    let exceptions = List.map (evaluate_expr ctx) exceptions in
    let empty_count = List.length (List.filter is_empty_error exceptions) in
    match List.length exceptions - empty_count with
    | 0 -> (
      let just = evaluate_expr ctx just in
      match Marked.unmark just with
      | ELit LEmptyError -> Marked.same_mark_as (A.ELit LEmptyError) e
      | ELit (LBool true) -> evaluate_expr ctx cons
      | ELit (LBool false) -> Marked.same_mark_as (A.ELit LEmptyError) e
      | _ ->
        Errors.raise_spanned_error (A.pos e)
          "Default justification has not been reduced to a boolean at \
           evaluation (should not happen if the term was well-typed")
    | 1 -> List.find (fun sub -> not (is_empty_error sub)) exceptions
    | _ ->
      Errors.raise_multispanned_error
        (List.map
           (fun except ->
             Some "This consequence has a valid justification:", A.pos except)
           (List.filter (fun sub -> not (is_empty_error sub)) exceptions))
        "There is a conflict between multiple valid consequences for assigning \
         the same variable.")
  | EIfThenElse (cond, et, ef) -> (
    match Marked.unmark (evaluate_expr ctx cond) with
    | ELit (LBool true) -> evaluate_expr ctx et
    | ELit (LBool false) -> evaluate_expr ctx ef
    | ELit LEmptyError -> Marked.same_mark_as (A.ELit LEmptyError) e
    | _ ->
      Errors.raise_spanned_error (A.pos cond)
        "Expected a boolean literal for the result of this condition (should \
         not happen if the term was well-typed)")
  | EArray es ->
    let new_es = List.map (evaluate_expr ctx) es in
    if List.exists is_empty_error new_es then
      Marked.same_mark_as (A.ELit LEmptyError) e
    else Marked.same_mark_as (A.EArray new_es) e
  | ErrorOnEmpty e' ->
    let e' = evaluate_expr ctx e' in
    if Marked.unmark e' = A.ELit LEmptyError then
      Errors.raise_spanned_error (A.pos e')
        "This variable evaluated to an empty term (no rule that defined it \
         applied in this situation)"
    else e'
  | EAssert e' -> (
    match Marked.unmark (evaluate_expr ctx e') with
    | ELit (LBool true) -> Marked.same_mark_as (Ast.ELit LUnit) e'
    | ELit (LBool false) -> (
      match Marked.unmark e' with
      | Ast.ErrorOnEmpty
          ( EApp
              ( (Ast.EOp (Binop op), _),
                [((ELit _, _) as e1); ((ELit _, _) as e2)] ),
            _ )
      | EApp
          ( (Ast.EOp (Ast.Unop (Ast.Log _)), _),
            [
              ( Ast.EApp
                  ( (Ast.EOp (Binop op), _),
                    [((ELit _, _) as e1); ((ELit _, _) as e2)] ),
                _ );
            ] )
      | EApp
          ((Ast.EOp (Binop op), _), [((ELit _, _) as e1); ((ELit _, _) as e2)])
        ->
        Errors.raise_spanned_error (A.pos e') "Assertion failed: %a %a %a"
          (Print.format_expr ctx ~debug:false)
          e1 Print.format_binop op
          (Print.format_expr ctx ~debug:false)
          e2
      | _ ->
        Cli.debug_format "%a" (Print.format_expr ctx) e';
        Errors.raise_spanned_error (A.pos e') "Assertion failed")
    | ELit LEmptyError -> Marked.same_mark_as (A.ELit LEmptyError) e
    | _ ->
      Errors.raise_spanned_error (A.pos e')
        "Expected a boolean literal for the result of this assertion (should \
         not happen if the term was well-typed)")

(** {1 API} *)

let interpret_program :
      'm.
      Ast.decl_ctx ->
      'm Ast.marked_expr ->
      (Uid.MarkedString.info * 'm Ast.marked_expr) list =
 fun (ctx : Ast.decl_ctx) (e : 'm Ast.marked_expr) :
     (Uid.MarkedString.info * 'm Ast.marked_expr) list ->
  match evaluate_expr ctx e with
  | Ast.EAbs (_, [((Ast.TTuple (taus, Some s_in), _) as targs)]), mark_e ->
    begin
    let application_term =
      List.map
        (fun ty ->
          Ast.empty_thunked_term
            (A.map_mark (fun pos -> pos) (fun _ -> ty) mark_e))
        taus
    in
    let to_interpret =
      ( Ast.EApp
          ( e,
            [
              ( Ast.ETuple (application_term, Some s_in),
                let pos =
                  match application_term with
                  | a :: _ -> A.pos a
                  | [] -> Pos.no_pos
                in
                A.map_mark (fun _ -> pos) (fun _ -> targs) mark_e );
            ] ),
        A.map_mark
          (fun pos -> pos)
          (fun ty ->
            match application_term, ty with
            | [], t_out -> t_out
            | _ :: _, (A.TArrow (_, t_out), _) -> t_out
            | _ :: _, (_, bad_pos) ->
              Errors.raise_spanned_error bad_pos
                "@[<hv 2>(bug) Result of interpretation doesn't have the \
                 expected type:@ @[%a@]@]"
                (Print.format_typ ctx) (fst @@ ty))
          mark_e )
    in
    match Marked.unmark (evaluate_expr ctx to_interpret) with
    | Ast.ETuple (args, Some s_out) ->
      let s_out_fields =
        List.map
          (fun (f, _) -> Ast.StructFieldName.get_info f)
          (Ast.StructMap.find s_out ctx.ctx_structs)
      in
      List.map2 (fun arg var -> var, arg) args s_out_fields
    | _ ->
      Errors.raise_spanned_error (A.pos e)
        "The interpretation of a program should always yield a struct \
         corresponding to the scope variables"
  end
  | _ ->
    Errors.raise_spanned_error (A.pos e)
      "The interpreter can only interpret terms starting with functions having \
       thunked arguments"<|MERGE_RESOLUTION|>--- conflicted
+++ resolved
@@ -224,267 +224,6 @@
          (fun e' ->
            match
              evaluate_expr ctx
-<<<<<<< HEAD
-               (Pos.same_pos_as (A.EApp (List.nth args 0, [acc; e'])) e'))
-           (List.nth args 1) es)
-    | A.Binop A.And, [ELit (LBool b1); ELit (LBool b2)] ->
-      A.ELit (LBool (b1 && b2))
-    | A.Binop A.Or, [ELit (LBool b1); ELit (LBool b2)] ->
-      A.ELit (LBool (b1 || b2))
-    | A.Binop A.Xor, [ELit (LBool b1); ELit (LBool b2)] ->
-      A.ELit (LBool (b1 <> b2))
-    | A.Binop (A.Add KInt), [ELit (LInt i1); ELit (LInt i2)] ->
-      A.ELit (LInt Runtime.(i1 +! i2))
-    | A.Binop (A.Sub KInt), [ELit (LInt i1); ELit (LInt i2)] ->
-      A.ELit (LInt Runtime.(i1 -! i2))
-    | A.Binop (A.Mult KInt), [ELit (LInt i1); ELit (LInt i2)] ->
-      A.ELit (LInt Runtime.(i1 *! i2))
-    | A.Binop (A.Div KInt), [ELit (LInt i1); ELit (LInt i2)] ->
-      apply_div_or_raise_err (fun _ -> A.ELit (LInt Runtime.(i1 /! i2))) op
-    | A.Binop (A.Add KRat), [ELit (LRat i1); ELit (LRat i2)] ->
-      A.ELit (LRat Runtime.(i1 +& i2))
-    | A.Binop (A.Sub KRat), [ELit (LRat i1); ELit (LRat i2)] ->
-      A.ELit (LRat Runtime.(i1 -& i2))
-    | A.Binop (A.Mult KRat), [ELit (LRat i1); ELit (LRat i2)] ->
-      A.ELit (LRat Runtime.(i1 *& i2))
-    | A.Binop (A.Div KRat), [ELit (LRat i1); ELit (LRat i2)] ->
-      apply_div_or_raise_err (fun _ -> A.ELit (LRat Runtime.(i1 /& i2))) op
-    | A.Binop (A.Add KMoney), [ELit (LMoney m1); ELit (LMoney m2)] ->
-      A.ELit (LMoney Runtime.(m1 +$ m2))
-    | A.Binop (A.Sub KMoney), [ELit (LMoney m1); ELit (LMoney m2)] ->
-      A.ELit (LMoney Runtime.(m1 -$ m2))
-    | A.Binop (A.Mult KMoney), [ELit (LMoney m1); ELit (LRat m2)] ->
-      A.ELit (LMoney Runtime.(m1 *$ m2))
-    | A.Binop (A.Div KMoney), [ELit (LMoney m1); ELit (LMoney m2)] ->
-      apply_div_or_raise_err (fun _ -> A.ELit (LRat Runtime.(m1 /$ m2))) op
-    | A.Binop (A.Add KDuration), [ELit (LDuration d1); ELit (LDuration d2)] ->
-      A.ELit (LDuration Runtime.(d1 +^ d2))
-    | A.Binop (A.Sub KDuration), [ELit (LDuration d1); ELit (LDuration d2)] ->
-      A.ELit (LDuration Runtime.(d1 -^ d2))
-    | A.Binop (A.Sub KDate), [ELit (LDate d1); ELit (LDate d2)] ->
-      A.ELit (LDuration Runtime.(d1 -@ d2))
-    | A.Binop (A.Add KDate), [ELit (LDate d1); ELit (LDuration d2)] ->
-      A.ELit (LDate Runtime.(d1 +@ d2))
-    | A.Binop (A.Div KDuration), [ELit (LDuration d1); ELit (LDuration d2)] ->
-      apply_div_or_raise_err
-        (fun _ ->
-          try A.ELit (LRat Runtime.(d1 /^ d2))
-          with Runtime.IndivisableDurations ->
-            Errors.raise_multispanned_error (get_binop_args_pos args)
-              "Cannot divide durations that cannot be converted to a precise \
-               number of days")
-        op
-    | A.Binop (A.Mult KDuration), [ELit (LDuration d1); ELit (LInt i1)] ->
-      A.ELit (LDuration Runtime.(d1 *^ i1))
-    | A.Binop (A.Lt KInt), [ELit (LInt i1); ELit (LInt i2)] ->
-      A.ELit (LBool Runtime.(i1 <! i2))
-    | A.Binop (A.Lte KInt), [ELit (LInt i1); ELit (LInt i2)] ->
-      A.ELit (LBool Runtime.(i1 <=! i2))
-    | A.Binop (A.Gt KInt), [ELit (LInt i1); ELit (LInt i2)] ->
-      A.ELit (LBool Runtime.(i1 >! i2))
-    | A.Binop (A.Gte KInt), [ELit (LInt i1); ELit (LInt i2)] ->
-      A.ELit (LBool Runtime.(i1 >=! i2))
-    | A.Binop (A.Lt KRat), [ELit (LRat i1); ELit (LRat i2)] ->
-      A.ELit (LBool Runtime.(i1 <& i2))
-    | A.Binop (A.Lte KRat), [ELit (LRat i1); ELit (LRat i2)] ->
-      A.ELit (LBool Runtime.(i1 <=& i2))
-    | A.Binop (A.Gt KRat), [ELit (LRat i1); ELit (LRat i2)] ->
-      A.ELit (LBool Runtime.(i1 >& i2))
-    | A.Binop (A.Gte KRat), [ELit (LRat i1); ELit (LRat i2)] ->
-      A.ELit (LBool Runtime.(i1 >=& i2))
-    | A.Binop (A.Lt KMoney), [ELit (LMoney m1); ELit (LMoney m2)] ->
-      A.ELit (LBool Runtime.(m1 <$ m2))
-    | A.Binop (A.Lte KMoney), [ELit (LMoney m1); ELit (LMoney m2)] ->
-      A.ELit (LBool Runtime.(m1 <=$ m2))
-    | A.Binop (A.Gt KMoney), [ELit (LMoney m1); ELit (LMoney m2)] ->
-      A.ELit (LBool Runtime.(m1 >$ m2))
-    | A.Binop (A.Gte KMoney), [ELit (LMoney m1); ELit (LMoney m2)] ->
-      A.ELit (LBool Runtime.(m1 >=$ m2))
-    | A.Binop (A.Lt KDuration), [ELit (LDuration d1); ELit (LDuration d2)] ->
-      apply_cmp_or_raise_err (fun _ -> A.ELit (LBool Runtime.(d1 <^ d2))) args
-    | A.Binop (A.Lte KDuration), [ELit (LDuration d1); ELit (LDuration d2)] ->
-      apply_cmp_or_raise_err (fun _ -> A.ELit (LBool Runtime.(d1 <=^ d2))) args
-    | A.Binop (A.Gt KDuration), [ELit (LDuration d1); ELit (LDuration d2)] ->
-      apply_cmp_or_raise_err (fun _ -> A.ELit (LBool Runtime.(d1 >^ d2))) args
-    | A.Binop (A.Gte KDuration), [ELit (LDuration d1); ELit (LDuration d2)] ->
-      apply_cmp_or_raise_err (fun _ -> A.ELit (LBool Runtime.(d1 >=^ d2))) args
-    | A.Binop (A.Lt KDate), [ELit (LDate d1); ELit (LDate d2)] ->
-      A.ELit (LBool Runtime.(d1 <@ d2))
-    | A.Binop (A.Lte KDate), [ELit (LDate d1); ELit (LDate d2)] ->
-      A.ELit (LBool Runtime.(d1 <=@ d2))
-    | A.Binop (A.Gt KDate), [ELit (LDate d1); ELit (LDate d2)] ->
-      A.ELit (LBool Runtime.(d1 >@ d2))
-    | A.Binop (A.Gte KDate), [ELit (LDate d1); ELit (LDate d2)] ->
-      A.ELit (LBool Runtime.(d1 >=@ d2))
-    | A.Binop A.Eq, [ELit LUnit; ELit LUnit] -> A.ELit (LBool true)
-    | A.Binop A.Eq, [ELit (LDuration d1); ELit (LDuration d2)] ->
-      A.ELit (LBool Runtime.(d1 =^ d2))
-    | A.Binop A.Eq, [ELit (LDate d1); ELit (LDate d2)] ->
-      A.ELit (LBool Runtime.(d1 =@ d2))
-    | A.Binop A.Eq, [ELit (LMoney m1); ELit (LMoney m2)] ->
-      A.ELit (LBool Runtime.(m1 =$ m2))
-    | A.Binop A.Eq, [ELit (LRat i1); ELit (LRat i2)] ->
-      A.ELit (LBool Runtime.(i1 =& i2))
-    | A.Binop A.Eq, [ELit (LInt i1); ELit (LInt i2)] ->
-      A.ELit (LBool Runtime.(i1 =! i2))
-    | A.Binop A.Eq, [ELit (LBool b1); ELit (LBool b2)] ->
-      A.ELit (LBool (b1 = b2))
-    | A.Binop A.Eq, [EArray es1; EArray es2] ->
-      A.ELit
-        (LBool
-           (try
-              List.for_all2
-                (fun e1 e2 ->
-                  match Pos.unmark (evaluate_operator ctx op [e1; e2]) with
-                  | A.ELit (LBool b) -> b
-                  | _ -> assert false
-                  (* should not happen *))
-                es1 es2
-            with Invalid_argument _ -> false))
-    | A.Binop A.Eq, [ETuple (es1, s1); ETuple (es2, s2)] ->
-      A.ELit
-        (LBool
-           (try
-              s1 = s2
-              && List.for_all2
-                   (fun e1 e2 ->
-                     match Pos.unmark (evaluate_operator ctx op [e1; e2]) with
-                     | A.ELit (LBool b) -> b
-                     | _ -> assert false
-                     (* should not happen *))
-                   es1 es2
-            with Invalid_argument _ -> false))
-    | A.Binop A.Eq, [EInj (e1, i1, en1, _ts1); EInj (e2, i2, en2, _ts2)] ->
-      A.ELit
-        (LBool
-           (try
-              en1 = en2 && i1 = i2
-              &&
-              match Pos.unmark (evaluate_operator ctx op [e1; e2]) with
-              | A.ELit (LBool b) -> b
-              | _ -> assert false
-              (* should not happen *)
-            with Invalid_argument _ -> false))
-    | A.Binop A.Eq, [_; _] ->
-      A.ELit (LBool false) (* comparing anything else return false *)
-    | A.Binop A.Neq, [_; _] -> (
-      match
-        Pos.unmark
-          (evaluate_operator ctx (Pos.same_pos_as (A.Binop A.Eq) op) args)
-      with
-      | A.ELit (A.LBool b) -> A.ELit (A.LBool (not b))
-      | _ -> assert false (*should not happen *))
-    | A.Binop A.Concat, [A.EArray es1; A.EArray es2] -> A.EArray (es1 @ es2)
-    | A.Binop A.Map, [_; A.EArray es] ->
-      A.EArray
-        (List.map
-           (fun e' ->
-             evaluate_expr ctx
-               (Pos.same_pos_as (A.EApp (List.nth args 0, [e'])) e'))
-           es)
-    | A.Binop A.Filter, [_; A.EArray es] ->
-      A.EArray
-        (List.filter
-           (fun e' ->
-             match
-               evaluate_expr ctx
-                 (Pos.same_pos_as (A.EApp (List.nth args 0, [e'])) e')
-             with
-             | A.ELit (A.LBool b), _ -> b
-             | _ ->
-               Errors.raise_spanned_error
-                 (Pos.get_position (List.nth args 0))
-                 "This predicate evaluated to something else than a boolean \
-                  (should not happen if the term was well-typed)")
-           es)
-    | A.Binop _, ([ELit LEmptyError; _] | [_; ELit LEmptyError]) ->
-      A.ELit LEmptyError
-    | A.Unop (A.Minus KInt), [ELit (LInt i)] ->
-      A.ELit (LInt Runtime.(integer_of_int 0 -! i))
-    | A.Unop (A.Minus KRat), [ELit (LRat i)] ->
-      A.ELit (LRat Runtime.(decimal_of_string "0" -& i))
-    | A.Unop (A.Minus KMoney), [ELit (LMoney i)] ->
-      A.ELit (LMoney Runtime.(money_of_units_int 0 -$ i))
-    | A.Unop (A.Minus KDuration), [ELit (LDuration i)] ->
-      A.ELit (LDuration Runtime.(~-^i))
-    | A.Unop A.Not, [ELit (LBool b)] -> A.ELit (LBool (not b))
-    | A.Unop A.Length, [EArray es] ->
-      A.ELit (LInt (Runtime.integer_of_int (List.length es)))
-    | A.Unop A.GetDay, [ELit (LDate d)] ->
-      A.ELit (LInt Runtime.(day_of_month_of_date d))
-    | A.Unop A.GetMonth, [ELit (LDate d)] ->
-      A.ELit (LInt Runtime.(month_number_of_date d))
-    | A.Unop A.GetYear, [ELit (LDate d)] ->
-      A.ELit (LInt Runtime.(year_of_date d))
-    | A.Unop A.IntToRat, [ELit (LInt i)] ->
-      A.ELit (LRat Runtime.(decimal_of_integer i))
-    | A.Unop A.MoneyToRat, [ELit (LMoney i)] ->
-      A.ELit (LRat Runtime.(decimal_of_money i))
-    | A.Unop A.RatToMoney, [ELit (LRat i)] ->
-      A.ELit (LMoney Runtime.(money_of_decimal i))
-    | A.Unop A.RoundMoney, [ELit (LMoney m)] ->
-      A.ELit (LMoney Runtime.(money_round m))
-    | A.Unop A.RoundDecimal, [ELit (LRat m)] ->
-      A.ELit (LRat Runtime.(decimal_round m))
-    | A.Unop (A.Log (entry, infos)), [e'] ->
-      if !Cli.trace_flag then (
-        match entry with
-        | VarDef _ ->
-          (* TODO: this usage of Format is broken, Formatting requires that all
-             is formatted in one pass, without going through intermediate
-             "%s" *)
-          Cli.log_format "%*s%a %a: %s" (!log_indent * 2) ""
-            Print.format_log_entry entry Print.format_uid_list infos
-            (match e' with
-            | Ast.EAbs _ -> Cli.with_style [ANSITerminal.green] "<function>"
-            | _ ->
-              let expr_str =
-                Format.asprintf "%a"
-                  (Print.format_expr ctx ~debug:false)
-                  (e', Pos.no_pos)
-              in
-              let expr_str =
-                Re.Pcre.substitute ~rex:(Re.Pcre.regexp "\n\\s*")
-                  ~subst:(fun _ -> " ")
-                  expr_str
-              in
-              Cli.with_style [ANSITerminal.green] "%s" expr_str)
-        | PosRecordIfTrueBool -> (
-          let pos = Pos.get_position op in
-          match pos <> Pos.no_pos, e' with
-          | true, ELit (LBool true) ->
-            Cli.log_format "%*s%a%s:\n%s" (!log_indent * 2) ""
-              Print.format_log_entry entry
-              (Cli.with_style [ANSITerminal.green] "Definition applied")
-              (Cli.add_prefix_to_each_line (Pos.retrieve_loc_text pos) (fun _ ->
-                   Format.asprintf "%*s" (!log_indent * 2) ""))
-          | _ -> ())
-        | BeginCall ->
-          Cli.log_format "%*s%a %a" (!log_indent * 2) "" Print.format_log_entry
-            entry Print.format_uid_list infos;
-          log_indent := !log_indent + 1
-        | EndCall ->
-          log_indent := !log_indent - 1;
-          Cli.log_format "%*s%a %a" (!log_indent * 2) "" Print.format_log_entry
-            entry Print.format_uid_list infos)
-      else ();
-      e'
-    | A.Unop _, [ELit LEmptyError] -> A.ELit LEmptyError
-    | _ ->
-      Errors.raise_multispanned_error
-        ([Some "Operator:", Pos.get_position op]
-        @ List.mapi
-            (fun i arg ->
-              ( Some
-                  (Format.asprintf "Argument n°%d, value %a" (i + 1)
-                     (Print.format_expr ctx ~debug:true)
-                     arg),
-                Pos.get_position arg ))
-            args)
-        "Operator applied to the wrong arguments\n\
-         (should not happen if the term was well-typed)")
-    op
-=======
                (Marked.same_mark_as (A.EApp (List.nth args 0, [e'])) e')
            with
            | A.ELit (A.LBool b), _ -> b
@@ -514,6 +253,10 @@
   | A.Unop A.GetYear, [ELit (LDate d)] -> A.ELit (LInt Runtime.(year_of_date d))
   | A.Unop A.IntToRat, [ELit (LInt i)] ->
     A.ELit (LRat Runtime.(decimal_of_integer i))
+  | A.Unop A.MoneyToRat, [ELit (LMoney i)] ->
+    A.ELit (LRat Runtime.(decimal_of_money i))
+  | A.Unop A.RatToMoney, [ELit (LRat i)] ->
+    A.ELit (LMoney Runtime.(money_of_decimal i))
   | A.Unop A.RoundMoney, [ELit (LMoney m)] ->
     A.ELit (LMoney Runtime.(money_round m))
   | A.Unop A.RoundDecimal, [ELit (LRat m)] ->
@@ -574,7 +317,6 @@
           args)
       "Operator applied to the wrong arguments\n\
        (should not happen if the term was well-typed)"
->>>>>>> 6d224e1a
 
 and evaluate_expr (ctx : Ast.decl_ctx) (e : 'm A.marked_expr) : 'm A.marked_expr
     =
