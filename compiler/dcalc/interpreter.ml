--- conflicted
+++ resolved
@@ -153,163 +153,6 @@
   if List.exists (function ELit LEmptyError, _ -> true | _ -> false) args then
     ELit LEmptyError
   else
-<<<<<<< HEAD
-    Operator.kind_dispatch op
-      ~polymorphic:(fun op ->
-        match op, args with
-        | Length, [(EArray es, _)] ->
-          ELit (LInt (Runtime.integer_of_int (List.length es)))
-        | Log (entry, infos), [e'] ->
-          print_log ctx entry infos pos e';
-          Marked.unmark e'
-        | Eq, [(e1, _); (e2, _)] -> ELit (LBool (handle_eq ctx pos e1 e2))
-        | Map, [f; (EArray es, _)] ->
-          EArray
-            (List.map
-               (fun e' ->
-                 evaluate_expr ctx
-                   (Marked.same_mark_as (EApp { f; args = [e'] }) e'))
-               es)
-        | Reduce, [_; default; (EArray [], _)] -> Marked.unmark default
-        | Reduce, [f; _; (EArray (x0 :: xn), _)] ->
-          Marked.unmark
-            (List.fold_left
-               (fun acc x ->
-                 evaluate_expr ctx
-                   (Marked.same_mark_as (EApp { f; args = [acc; x] }) f))
-               x0 xn)
-        | Concat, [(EArray es1, _); (EArray es2, _)] -> EArray (es1 @ es2)
-        | Filter, [f; (EArray es, _)] ->
-          EArray
-            (List.filter
-               (fun e' ->
-                 match
-                   evaluate_expr ctx
-                     (Marked.same_mark_as (EApp { f; args = [e'] }) e')
-                 with
-                 | ELit (LBool b), _ -> b
-                 | _ ->
-                   Errors.raise_spanned_error
-                     (Expr.pos (List.nth args 0))
-                     "This predicate evaluated to something else than a \
-                      boolean (should not happen if the term was well-typed)")
-               es)
-        | Fold, [f; init; (EArray es, _)] ->
-          Marked.unmark
-            (List.fold_left
-               (fun acc e' ->
-                 evaluate_expr ctx
-                   (Marked.same_mark_as (EApp { f; args = [acc; e'] }) e'))
-               init es)
-        | ( ( Length | Log _ | Eq | Map | Concat | Filter | Fold | Reduce
-            | HandleDefaultOpt | HandleDefault ),
-            _ ) ->
-          err ())
-      ~monomorphic:(fun op ->
-        let rlit =
-          match op, List.map (function ELit l, _ -> l | _ -> err ()) args with
-          | Not, [LBool b] -> LBool (o_not b)
-          | GetDay, [LDate d] -> LInt (o_getDay d)
-          | GetMonth, [LDate d] -> LInt (o_getMonth d)
-          | GetYear, [LDate d] -> LInt (o_getYear d)
-          | FirstDayOfMonth, [LDate d] -> LDate (o_firstDayOfMonth d)
-          | LastDayOfMonth, [LDate d] -> LDate (o_lastDayOfMonth d)
-          | And, [LBool b1; LBool b2] -> LBool (o_and b1 b2)
-          | Or, [LBool b1; LBool b2] -> LBool (o_or b1 b2)
-          | Xor, [LBool b1; LBool b2] -> LBool (o_xor b1 b2)
-          | ( ( Not | GetDay | GetMonth | GetYear | FirstDayOfMonth
-              | LastDayOfMonth | And | Or | Xor ),
-              _ ) ->
-            err ()
-        in
-        ELit rlit)
-      ~resolved:(fun op ->
-        let rlit =
-          match op, List.map (function ELit l, _ -> l | _ -> err ()) args with
-          | Minus_int, [LInt x] -> LInt (o_minus_int x)
-          | Minus_rat, [LRat x] -> LRat (o_minus_rat x)
-          | Minus_mon, [LMoney x] -> LMoney (o_minus_mon x)
-          | Minus_dur, [LDuration x] -> LDuration (o_minus_dur x)
-          | ToRat_int, [LInt i] -> LRat (o_torat_int i)
-          | ToRat_mon, [LMoney i] -> LRat (o_torat_mon i)
-          | ToMoney_rat, [LRat i] -> LMoney (o_tomoney_rat i)
-          | Round_mon, [LMoney m] -> LMoney (o_round_mon m)
-          | Round_rat, [LRat m] -> LRat (o_round_rat m)
-          | Add_int_int, [LInt x; LInt y] -> LInt (o_add_int_int x y)
-          | Add_rat_rat, [LRat x; LRat y] -> LRat (o_add_rat_rat x y)
-          | Add_mon_mon, [LMoney x; LMoney y] -> LMoney (o_add_mon_mon x y)
-          | Add_dat_dur r, [LDate x; LDuration y] -> LDate (o_add_dat_dur r x y)
-          | Add_dur_dur, [LDuration x; LDuration y] ->
-            LDuration (o_add_dur_dur x y)
-          | Sub_int_int, [LInt x; LInt y] -> LInt (o_sub_int_int x y)
-          | Sub_rat_rat, [LRat x; LRat y] -> LRat (o_sub_rat_rat x y)
-          | Sub_mon_mon, [LMoney x; LMoney y] -> LMoney (o_sub_mon_mon x y)
-          | Sub_dat_dat, [LDate x; LDate y] -> LDuration (o_sub_dat_dat x y)
-          | Sub_dat_dur, [LDate x; LDuration y] -> LDate (o_sub_dat_dur x y)
-          | Sub_dur_dur, [LDuration x; LDuration y] ->
-            LDuration (o_sub_dur_dur x y)
-          | Mult_int_int, [LInt x; LInt y] -> LInt (o_mult_int_int x y)
-          | Mult_rat_rat, [LRat x; LRat y] -> LRat (o_mult_rat_rat x y)
-          | Mult_mon_rat, [LMoney x; LRat y] -> LMoney (o_mult_mon_rat x y)
-          | Mult_dur_int, [LDuration x; LInt y] ->
-            LDuration (o_mult_dur_int x y)
-          | Div_int_int, [LInt x; LInt y] -> LRat (protect o_div_int_int x y)
-          | Div_rat_rat, [LRat x; LRat y] -> LRat (protect o_div_rat_rat x y)
-          | Div_mon_mon, [LMoney x; LMoney y] ->
-            LRat (protect o_div_mon_mon x y)
-          | Div_mon_rat, [LMoney x; LRat y] ->
-            LMoney (protect o_div_mon_rat x y)
-          | Div_dur_dur, [LDuration x; LDuration y] ->
-            LRat (protect o_div_dur_dur x y)
-          | Lt_int_int, [LInt x; LInt y] -> LBool (o_lt_int_int x y)
-          | Lt_rat_rat, [LRat x; LRat y] -> LBool (o_lt_rat_rat x y)
-          | Lt_mon_mon, [LMoney x; LMoney y] -> LBool (o_lt_mon_mon x y)
-          | Lt_dat_dat, [LDate x; LDate y] -> LBool (o_lt_dat_dat x y)
-          | Lt_dur_dur, [LDuration x; LDuration y] ->
-            LBool (protect o_lt_dur_dur x y)
-          | Lte_int_int, [LInt x; LInt y] -> LBool (o_lte_int_int x y)
-          | Lte_rat_rat, [LRat x; LRat y] -> LBool (o_lte_rat_rat x y)
-          | Lte_mon_mon, [LMoney x; LMoney y] -> LBool (o_lte_mon_mon x y)
-          | Lte_dat_dat, [LDate x; LDate y] -> LBool (o_lte_dat_dat x y)
-          | Lte_dur_dur, [LDuration x; LDuration y] ->
-            LBool (protect o_lte_dur_dur x y)
-          | Gt_int_int, [LInt x; LInt y] -> LBool (o_gt_int_int x y)
-          | Gt_rat_rat, [LRat x; LRat y] -> LBool (o_gt_rat_rat x y)
-          | Gt_mon_mon, [LMoney x; LMoney y] -> LBool (o_gt_mon_mon x y)
-          | Gt_dat_dat, [LDate x; LDate y] -> LBool (o_gt_dat_dat x y)
-          | Gt_dur_dur, [LDuration x; LDuration y] ->
-            LBool (protect o_gt_dur_dur x y)
-          | Gte_int_int, [LInt x; LInt y] -> LBool (o_gte_int_int x y)
-          | Gte_rat_rat, [LRat x; LRat y] -> LBool (o_gte_rat_rat x y)
-          | Gte_mon_mon, [LMoney x; LMoney y] -> LBool (o_gte_mon_mon x y)
-          | Gte_dat_dat, [LDate x; LDate y] -> LBool (o_gte_dat_dat x y)
-          | Gte_dur_dur, [LDuration x; LDuration y] ->
-            LBool (protect o_gte_dur_dur x y)
-          | Eq_int_int, [LInt x; LInt y] -> LBool (o_eq_int_int x y)
-          | Eq_rat_rat, [LRat x; LRat y] -> LBool (o_eq_rat_rat x y)
-          | Eq_mon_mon, [LMoney x; LMoney y] -> LBool (o_eq_mon_mon x y)
-          | Eq_dat_dat, [LDate x; LDate y] -> LBool (o_eq_dat_dat x y)
-          | Eq_dur_dur, [LDuration x; LDuration y] ->
-            LBool (protect o_eq_dur_dur x y)
-          | ( ( Minus_int | Minus_rat | Minus_mon | Minus_dur | ToRat_int
-              | ToRat_mon | ToMoney_rat | Round_rat | Round_mon | Add_int_int
-              | Add_rat_rat | Add_mon_mon | Add_dat_dur _ | Add_dur_dur
-              | Sub_int_int | Sub_rat_rat | Sub_mon_mon | Sub_dat_dat
-              | Sub_dat_dur | Sub_dur_dur | Mult_int_int | Mult_rat_rat
-              | Mult_mon_rat | Mult_dur_int | Div_int_int | Div_rat_rat
-              | Div_mon_mon | Div_mon_rat | Div_dur_dur | Lt_int_int
-              | Lt_rat_rat | Lt_mon_mon | Lt_dat_dat | Lt_dur_dur | Lte_int_int
-              | Lte_rat_rat | Lte_mon_mon | Lte_dat_dat | Lte_dur_dur
-              | Gt_int_int | Gt_rat_rat | Gt_mon_mon | Gt_dat_dat | Gt_dur_dur
-              | Gte_int_int | Gte_rat_rat | Gte_mon_mon | Gte_dat_dat
-              | Gte_dur_dur | Eq_int_int | Eq_rat_rat | Eq_mon_mon | Eq_dat_dat
-              | Eq_dur_dur ),
-              _ ) ->
-            err ()
-        in
-        ELit rlit)
-      ~overloaded:(fun _ -> assert false)
-=======
     match op, args with
     | Length, [(EArray es, _)] ->
       ELit (LInt (Runtime.integer_of_int (List.length es)))
@@ -485,7 +328,6 @@
         | Eq_mon_mon | Eq_dat_dat | Eq_dur_dur ),
         _ ) ->
       err ()
->>>>>>> 8c31e5ea
 
 and evaluate_expr (ctx : decl_ctx) (e : 'm Ast.expr) : 'm Ast.expr =
   match Marked.unmark e with
