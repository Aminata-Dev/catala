--- conflicted
+++ resolved
@@ -236,8 +236,6 @@
 let is_value (e : expr Pos.marked) : bool =
   match Pos.unmark e with ELit _ | EAbs _ | EOp _ -> true | _ -> false
 
-<<<<<<< HEAD
-=======
 let rec equal_typs (ty1 : typ Pos.marked) (ty2 : typ Pos.marked) : bool =
   match (Pos.unmark ty1, Pos.unmark ty2) with
   | TLit l1, TLit l2 -> l1 = l2
@@ -313,7 +311,6 @@
         assume here that both lists have equal length *)
   List.for_all (fun (x, y) -> equal_exprs x y) (List.combine es1 es2)
 
->>>>>>> 296760f0
 let build_whole_scope_expr
     (ctx : decl_ctx) (body : scope_body) (pos_scope : Pos.t) =
   let body_expr =
