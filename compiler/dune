(library
 (name driver)
 (public_name catala.driver)
 (libraries
  dynlink
  utils
  surface
  desugared
  literate
  dcalc
  lcalc
  scalc
  catala.runtime_ocaml
  verification)
 (modules plugin driver))

<<<<<<< HEAD
(library
 (name runtime)
 (public_name catala.runtime)
 (preprocess
  (pps ppx_yojson_conv))
 (libraries dates_calc zarith zarith_stubs_js)
 (modules runtime))

=======
>>>>>>> 4d465b33
(executable
 (name catala_web_interpreter)
 (modes byte js)
 (package catala)
 (public_name catala_web_interpreter)
 (modules catala_web_interpreter)
 (preprocess
  (pps js_of_ocaml-ppx))
 (libraries
  catala.driver
  js_of_ocaml
  catala.runtime_ocaml
  catala.runtime_jsoo))

(rule
 (target custom_linking.sexp)
 (mode fallback)
 (action
  (with-stdout-to
   %{target}
   (echo "()"))))

(executable
 (name catala)
 (modes native js)
 (flags
  (:standard
   (:include custom_linking.sexp)))
 (package catala)
 (modules catala)
 (public_name catala)
 (libraries catala.driver))

(documentation
 (package catala)
 (mld_files index))<|MERGE_RESOLUTION|>--- conflicted
+++ resolved
@@ -14,17 +14,6 @@
   verification)
  (modules plugin driver))
 
-<<<<<<< HEAD
-(library
- (name runtime)
- (public_name catala.runtime)
- (preprocess
-  (pps ppx_yojson_conv))
- (libraries dates_calc zarith zarith_stubs_js)
- (modules runtime))
-
-=======
->>>>>>> 4d465b33
 (executable
  (name catala_web_interpreter)
  (modes byte js)
