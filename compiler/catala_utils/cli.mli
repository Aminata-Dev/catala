--- conflicted
+++ resolved
@@ -150,18 +150,11 @@
 val add_prefix_to_each_line : string -> (int -> string) -> string
 (** The int argument of the prefix corresponds to the line number, starting at 0 *)
 
-<<<<<<< HEAD
-val debug_format : ('a, Format.formatter, unit) format -> 'a
-val debug_print : ('a, out_channel, unit) format -> 'a
-val error_format : ('a, Format.formatter, unit) format -> 'a
-val error_print : ('a, out_channel, unit) format -> 'a
-val warning_print : ('a, out_channel, unit) format -> 'a
-=======
 val debug_print : ('a, Format.formatter, unit) format -> 'a
 val debug_format : ('a, Format.formatter, unit) format -> 'a
 val error_print : ('a, Format.formatter, unit) format -> 'a
+val error_format : ('a, Format.formatter, unit) format -> 'a
 val warning_print : ('a, Format.formatter, unit) format -> 'a
->>>>>>> 3cf64edb
 val warning_format : ('a, Format.formatter, unit) format -> 'a
 val result_print : ('a, Format.formatter, unit) format -> 'a
 val result_format : ('a, Format.formatter, unit) format -> 'a
