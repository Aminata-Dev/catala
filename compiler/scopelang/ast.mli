(* This file is part of the Catala compiler, a specification language for tax
   and social benefits computation rules. Copyright (C) 2020 Inria, contributor:
   Denis Merigoux <denis.merigoux@inria.fr>

   Licensed under the Apache License, Version 2.0 (the "License"); you may not
   use this file except in compliance with the License. You may obtain a copy of
   the License at

   http://www.apache.org/licenses/LICENSE-2.0

   Unless required by applicable law or agreed to in writing, software
   distributed under the License is distributed on an "AS IS" BASIS, WITHOUT
   WARRANTIES OR CONDITIONS OF ANY KIND, either express or implied. See the
   License for the specific language governing permissions and limitations under
   the License. *)

(** Abstract syntax tree of the scope language *)

open Utils

(** {1 Identifiers} *)

module ScopeName = Dcalc.Ast.ScopeName
module ScopeNameSet : Set.S with type elt = ScopeName.t
module ScopeMap : Map.S with type key = ScopeName.t
module SubScopeName : Uid.Id with type info = Uid.MarkedString.info
module SubScopeNameSet : Set.S with type elt = SubScopeName.t
module SubScopeMap : Map.S with type key = SubScopeName.t
module ScopeVar : Uid.Id with type info = Uid.MarkedString.info
module ScopeVarSet : Set.S with type elt = ScopeVar.t
module ScopeVarMap : Map.S with type key = ScopeVar.t
module StructName = Dcalc.Ast.StructName
module StructMap = Dcalc.Ast.StructMap
module StructFieldName = Dcalc.Ast.StructFieldName
module StructFieldMap : Map.S with type key = StructFieldName.t
<<<<<<< HEAD
=======

module StructFieldMapLift : sig
  val lift_box :
    'a Bindlib.box StructFieldMap.t -> 'a StructFieldMap.t Bindlib.box
end

>>>>>>> 296760f0
module EnumName = Dcalc.Ast.EnumName
module EnumMap = Dcalc.Ast.EnumMap
module EnumConstructor = Dcalc.Ast.EnumConstructor
module EnumConstructorMap : Map.S with type key = EnumConstructor.t

module EnumConstructorMapLift : sig
  val lift_box :
    'a Bindlib.box EnumConstructorMap.t -> 'a EnumConstructorMap.t Bindlib.box
end

type location =
  | ScopeVar of ScopeVar.t Pos.marked
  | SubScopeVar of
      ScopeName.t * SubScopeName.t Pos.marked * ScopeVar.t Pos.marked

module LocationSet : Set.S with type elt = location Pos.marked

(** {1 Abstract syntax tree} *)

type typ =
  | TLit of Dcalc.Ast.typ_lit
  | TStruct of StructName.t
  | TEnum of EnumName.t
  | TArrow of typ Pos.marked * typ Pos.marked
  | TArray of typ
  | TAny

(** The expressions use the {{:https://lepigre.fr/ocaml-bindlib/} Bindlib}
    library, based on higher-order abstract syntax*)
type expr =
  | ELocation of location
  | EVar of expr Bindlib.var Pos.marked
  | EStruct of StructName.t * expr Pos.marked StructFieldMap.t
  | EStructAccess of expr Pos.marked * StructFieldName.t * StructName.t
  | EEnumInj of expr Pos.marked * EnumConstructor.t * EnumName.t
  | EMatch of
      expr Pos.marked * EnumName.t * expr Pos.marked EnumConstructorMap.t
  | ELit of Dcalc.Ast.lit
  | EAbs of
      (expr, expr Pos.marked) Bindlib.mbinder Pos.marked * typ Pos.marked list
  | EApp of expr Pos.marked * expr Pos.marked list
  | EOp of Dcalc.Ast.operator
  | EDefault of expr Pos.marked list * expr Pos.marked * expr Pos.marked
  | EIfThenElse of expr Pos.marked * expr Pos.marked * expr Pos.marked
  | EArray of expr Pos.marked list
  | ErrorOnEmpty of expr Pos.marked

val locations_used : expr Pos.marked -> LocationSet.t

(** This type characterizes the three levels of visibility for a given scope
    variable with regards to the scope's input and possible redefinitions inside
    the scope.. *)
type io_input =
  | NoInput
      (** For an internal variable defined only in the scope, and does not
          appear in the input. *)
  | OnlyInput
      (** For variables that should not be redefined in the scope, because they
          appear in the input. *)
  | Reentrant
      (** For variables defined in the scope that can also be redefined by the
          caller as they appear in the input. *)

type io = {
  io_output : bool Pos.marked;
      (** [true] is present in the output of the scope. *)
  io_input : io_input Pos.marked;
}
(** Characterization of the input/output status of a scope variable. *)

type rule =
  | Definition of location Pos.marked * typ Pos.marked * io * expr Pos.marked
  | Assertion of expr Pos.marked
  | Call of ScopeName.t * SubScopeName.t

type scope_decl = {
  scope_decl_name : ScopeName.t;
  scope_sig : (typ Pos.marked * io) ScopeVarMap.t;
  scope_decl_rules : rule list;
}

type struct_ctx = (StructFieldName.t * typ Pos.marked) list StructMap.t
type enum_ctx = (EnumConstructor.t * typ Pos.marked) list EnumMap.t

type program = {
  program_scopes : scope_decl ScopeMap.t;
  program_enums : enum_ctx;
  program_structs : struct_ctx;
}

(** {1 Variable helpers} *)

module Var : sig
  type t = expr Bindlib.var

  val make : string Pos.marked -> t
  val compare : t -> t -> int
end

module VarMap : Map.S with type key = Var.t

type vars = expr Bindlib.mvar

val make_var : Var.t Pos.marked -> expr Pos.marked Bindlib.box

val make_abs :
  vars ->
  expr Pos.marked Bindlib.box ->
  Pos.t ->
  typ Pos.marked list ->
  Pos.t ->
  expr Pos.marked Bindlib.box

val make_app :
  expr Pos.marked Bindlib.box ->
  expr Pos.marked Bindlib.box list ->
  Pos.t ->
  expr Pos.marked Bindlib.box

val make_let_in :
  Var.t ->
  typ Pos.marked ->
  expr Pos.marked Bindlib.box ->
  expr Pos.marked Bindlib.box ->
  expr Pos.marked Bindlib.box<|MERGE_RESOLUTION|>--- conflicted
+++ resolved
@@ -33,15 +33,12 @@
 module StructMap = Dcalc.Ast.StructMap
 module StructFieldName = Dcalc.Ast.StructFieldName
 module StructFieldMap : Map.S with type key = StructFieldName.t
-<<<<<<< HEAD
-=======
 
 module StructFieldMapLift : sig
   val lift_box :
     'a Bindlib.box StructFieldMap.t -> 'a StructFieldMap.t Bindlib.box
 end
 
->>>>>>> 296760f0
 module EnumName = Dcalc.Ast.EnumName
 module EnumMap = Dcalc.Ast.EnumMap
 module EnumConstructor = Dcalc.Ast.EnumConstructor
