--- conflicted
+++ resolved
@@ -91,44 +91,22 @@
       match Pos.unmark body with
       | EApp ((EOp (Unop (Log _)), _), [ arg ]) -> arg
       | _ ->
-<<<<<<< HEAD
-          Errors.raise_spanned_error
-            (Format.asprintf
-               "Internal error: this expression does not have the structure \
-                expected by the VC generator:\n\
-                %a"
-               (Print.format_expr ~debug:true ctx.decl)
-               e)
-            (Pos.get_position e))
-=======
           Errors.raise_spanned_error (Pos.get_position e)
             "Internal error: this expression does not have the structure \
              expected by the VC generator:\n\
              %a"
             (Print.format_expr ~debug:true ctx.decl)
             e)
->>>>>>> 296760f0
   | ErrorOnEmpty (EApp ((EOp (Unop (Log _)), _), [ d ]), _)
   | EApp ((EOp (Unop (Log _)), _), [ (ErrorOnEmpty d, _) ]) ->
       d (* input subscope variables and non-input scope variable *)
   | _ ->
-<<<<<<< HEAD
-      Errors.raise_spanned_error
-        (Format.asprintf
-           "Internal error: this expression does not have the structure \
-            expected by the VC generator:\n\
-            %a"
-           (Print.format_expr ~debug:true ctx.decl)
-           e)
-        (Pos.get_position e)
-=======
       Errors.raise_spanned_error (Pos.get_position e)
         "Internal error: this expression does not have the structure expected \
          by the VC generator:\n\
          %a"
         (Print.format_expr ~debug:true ctx.decl)
         e
->>>>>>> 296760f0
 
 (** {1 Verification conditions generator}*)
 
