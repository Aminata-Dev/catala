(* This file is part of the Catala compiler, a specification language for tax
   and social benefits computation rules. Copyright (C) 2022 Inria, contributor:
   Denis Merigoux <denis.merigoux@inria.fr>, Alain Delaët
   <alain.delaet--tixeuil@inria.fr>, Aymeric Fromherz
   <aymeric.fromherz@inria.fr>

   Licensed under the Apache License, Version 2.0 (the "License"); you may not
   use this file except in compliance with the License. You may obtain a copy of
   the License at

   http://www.apache.org/licenses/LICENSE-2.0

   Unless required by applicable law or agreed to in writing, software
   distributed under the License is distributed on an "AS IS" BASIS, WITHOUT
   WARRANTIES OR CONDITIONS OF ANY KIND, either express or implied. See the
   License for the specific language governing permissions and limitations under
   the License. *)

open Utils
open Shared_ast
open Dcalc
open Ast

(** {1 Helpers and type definitions}*)

type vc_return = typed expr
(** The return type of VC generators is the VC expression *)

type ctx = {
  current_scope_name : ScopeName.t;
  decl : decl_ctx;
  input_vars : typed expr Var.t list;
  scope_variables_typs : (typed expr, typ) Var.Map.t;
}

let rec conjunction_exprs (exprs : typed expr list) (mark : typed mark) :
    typed expr =
  match exprs with
  | [] -> ELit (LBool true), mark
  | hd :: tl ->
    EApp ((EOp (Binop And), mark), [hd; conjunction_exprs tl mark]), mark

let conjunction (args : vc_return list) (mark : typed mark) : vc_return =
  let acc, list =
    match args with hd :: tl -> hd, tl | [] -> (ELit (LBool true), mark), []
  in
  List.fold_left
    (fun acc arg -> EApp ((EOp (Binop And), mark), [arg; acc]), mark)
    acc list

let negation (arg : vc_return) (mark : typed mark) : vc_return =
  EApp ((EOp (Unop Not), mark), [arg]), mark

let disjunction (args : vc_return list) (mark : typed mark) : vc_return =
  let acc, list =
    match args with hd :: tl -> hd, tl | [] -> (ELit (LBool false), mark), []
  in
  List.fold_left
    (fun (acc : vc_return) arg ->
      EApp ((EOp (Binop Or), mark), [arg; acc]), mark)
    acc list

(** [half_product \[a1,...,an\] \[b1,...,bm\] returns \[(a1,b1),...(a1,bn),...(an,b1),...(an,bm)\]] *)
let half_product (l1 : 'a list) (l2 : 'b list) : ('a * 'b) list =
  l1
  |> List.mapi (fun i ei ->
         List.filteri (fun j _ -> i < j) l2 |> List.map (fun ej -> ei, ej))
  |> List.concat

(** This code skims through the topmost layers of the terms like this:
    [log (error_on_empty < reentrant_variable () | true :- e1 >)] for scope
    variables, or [fun () -> e1] for subscope variables. But what we really want
    to analyze is only [e1], so we match this outermost structure explicitely
    and have a clean verification condition generator that only runs on [e1] *)
let match_and_ignore_outer_reentrant_default (ctx : ctx) (e : typed expr) :
    typed expr =
  match Marked.unmark e with
  | ErrorOnEmpty
      ( EDefault
          ( [(EApp ((EVar x, _), [(ELit LUnit, _)]), _)],
            (ELit (LBool true), _),
            cons ),
        _ )
    when List.exists (fun x' -> Var.eq x x') ctx.input_vars ->
    (* scope variables*)
    cons
  | EAbs (binder, [(TLit TUnit, _)]) ->
    (* context sub-scope variables *)
    let _, body = Bindlib.unmbind binder in
    body
  | ErrorOnEmpty d ->
    d (* input subscope variables and non-input scope variable *)
  | _ ->
    Errors.raise_spanned_error (Expr.pos e)
      "Internal error: this expression does not have the structure expected by \
       the VC generator:\n\
       %a"
      (Expr.format ~debug:true ctx.decl)
      e

(** {1 Verification conditions generator}*)

(** [generate_vc_must_not_return_empty e] returns the dcalc boolean expression
    [b] such that if [b] is true, then [e] will never return an empty error. It
    also returns a map of all the types of locally free variables inside the
    expression. *)
let rec generate_vc_must_not_return_empty (ctx : ctx) (e : typed expr) :
    vc_return =
  let out =
    match Marked.unmark e with
    | ETuple (args, _) | EArray args ->
      conjunction
        (List.map (generate_vc_must_not_return_empty ctx) args)
        (Marked.get_mark e)
    | EMatch (arg, arms, _) ->
      conjunction
        (List.map (generate_vc_must_not_return_empty ctx) (arg :: arms))
        (Marked.get_mark e)
    | ETupleAccess (e1, _, _, _)
    | EInj (e1, _, _, _)
    | EAssert e1
    | ErrorOnEmpty e1 ->
      (generate_vc_must_not_return_empty ctx) e1
    | EAbs (binder, _typs) ->
      (* Hot take: for a function never to return an empty error when called, it has to do
         so whatever its input. So we universally quantify over the variable of the function
         when inspecting the body, resulting in simply traversing through in the code here. *)
      let _vars, body = Bindlib.unmbind binder in
      (generate_vc_must_not_return_empty ctx) body
    | EApp (f, args) ->
      (* We assume here that function calls never return empty error, which implies
         all functions have been checked never to return empty errors. *)
      conjunction
        (List.map (generate_vc_must_not_return_empty ctx) (f :: args))
        (Marked.get_mark e)
    | EIfThenElse (e1, e2, e3) ->
      let e1_vc = generate_vc_must_not_return_empty ctx e1 in
      let e2_vc = generate_vc_must_not_return_empty ctx e2 in
      let e3_vc = generate_vc_must_not_return_empty ctx e3 in
      conjunction
        [e1_vc; EIfThenElse (e1, e2_vc, e3_vc), Marked.get_mark e]
        (Marked.get_mark e)
    | ELit LEmptyError -> Marked.same_mark_as (ELit (LBool false)) e
    | EVar _
    (* Per default calculus semantics, you cannot call a function with an argument
       that evaluates to the empty error. Thus, all variable evaluate to non-empty-error terms. *)
    | ELit _ | EOp _ ->
      Marked.same_mark_as (ELit (LBool true)) e
    | EDefault (exceptions, just, cons) ->
      (* <e1 ... en | ejust :- econs > never returns empty if and only if:
         - first we look if e1 .. en ejust can return empty;
         - if no, we check that if ejust is true, whether econs can return empty.
      *)
      disjunction
        (List.map (generate_vc_must_not_return_empty ctx) exceptions
        @ [
            conjunction
              [
                generate_vc_must_not_return_empty ctx just;
                (let vc_just_expr =
                   generate_vc_must_not_return_empty ctx cons
                 in
                 ( EIfThenElse
                     ( just,
                       (* Comment from Alain: the justification is not checked for holding an default term.
                          In such cases, we need to encode the logic of the default terms within
                          the generation of the verification condition (Z3encoding.translate_expr).
                          Answer from Denis: Normally, there is a structural invariant from the
                          surface language to intermediate representation translation preventing
                          any default terms to appear in justifications.*)
                       vc_just_expr,
                       (ELit (LBool false), Marked.get_mark e) ),
                   Marked.get_mark e ));
              ]
              (Marked.get_mark e);
          ])
        (Marked.get_mark e)
  in
  out
  [@@ocamlformat "wrap-comments=false"]

(** [generate_vc_must_not_return_conflict e] returns the dcalc boolean
    expression [b] such that if [b] is true, then [e] will never return a
    conflict error. It also returns a map of all the types of locally free
    variables inside the expression. *)
let rec generate_vc_must_not_return_conflict (ctx : ctx) (e : typed expr) :
    vc_return =
  let out =
    (* See the code of [generate_vc_must_not_return_empty] for a list of invariants on which this
       function relies on. *)
    match Marked.unmark e with
    | ETuple (args, _) | EArray args ->
      conjunction
        (List.map (generate_vc_must_not_return_conflict ctx) args)
        (Marked.get_mark e)
    | EMatch (arg, arms, _) ->
      conjunction
        (List.map (generate_vc_must_not_return_conflict ctx) (arg :: arms))
        (Marked.get_mark e)
    | ETupleAccess (e1, _, _, _)
    | EInj (e1, _, _, _)
    | EAssert e1
    | ErrorOnEmpty e1 ->
      generate_vc_must_not_return_conflict ctx e1
    | EAbs (binder, _typs) ->
      let _vars, body = Bindlib.unmbind binder in
      (generate_vc_must_not_return_conflict ctx) body
    | EApp (f, args) ->
      conjunction
        (List.map (generate_vc_must_not_return_conflict ctx) (f :: args))
        (Marked.get_mark e)
    | EIfThenElse (e1, e2, e3) ->
      let e1_vc = generate_vc_must_not_return_conflict ctx e1 in
      let e2_vc = generate_vc_must_not_return_conflict ctx e2 in
      let e3_vc = generate_vc_must_not_return_conflict ctx e3 in
      conjunction
        [e1_vc; EIfThenElse (e1, e2_vc, e3_vc), Marked.get_mark e]
        (Marked.get_mark e)
    | EVar _ | ELit _ | EOp _ -> Marked.same_mark_as (ELit (LBool true)) e
    | EDefault (exceptions, just, cons) ->
      (* <e1 ... en | ejust :- econs > never returns conflict if and only if:
         - neither e1 nor ... nor en nor ejust nor econs return conflict
         - there is no two differents ei ej that are not empty. *)
      let quadratic =
        negation
          (disjunction
             (List.map
                (fun (e1, e2) ->
                  conjunction
                    [
                      generate_vc_must_not_return_empty ctx e1;
                      generate_vc_must_not_return_empty ctx e2;
                    ]
                    (Marked.get_mark e))
                (half_product exceptions exceptions))
             (Marked.get_mark e))
          (Marked.get_mark e)
      in
      let others =
        List.map
          (generate_vc_must_not_return_conflict ctx)
          (just :: cons :: exceptions)
      in
      let out = conjunction (quadratic :: others) (Marked.get_mark e) in
      out
  in
  out
  [@@ocamlformat "wrap-comments=false"]

(** {1 Interface}*)

type verification_condition_kind = NoEmptyError | NoOverlappingExceptions

type verification_condition = {
  vc_guard : typed expr;
  (* should have type bool *)
  vc_kind : verification_condition_kind;
  (* All assertions defined at the top-level of the scope corresponding to this
     assertion *)
  vc_asserts : typed expr;
  vc_scope : ScopeName.t;
  vc_variable : typed expr Var.t Marked.pos;
}

let trivial_assert e = Marked.same_mark_as (ELit (LBool true)) e

let rec generate_verification_conditions_scope_body_expr
    (ctx : ctx)
    (scope_body_expr : 'm expr scope_body_expr) :
    ctx * verification_condition list * typed expr list =
  match scope_body_expr with
  | Result _ -> ctx, [], []
  | ScopeLet scope_let ->
    let scope_let_var, scope_let_next =
      Bindlib.unbind scope_let.scope_let_next
    in
    let new_ctx, vc_list, assert_list =
      match scope_let.scope_let_kind with
      | Assertion -> (
        let e =
          Expr.unbox (Expr.remove_logging_calls scope_let.scope_let_expr)
        in
        match Marked.unmark e with
        | EAssert e ->
          let e = match_and_ignore_outer_reentrant_default ctx e in
          ctx, [], [e]
        | _ ->
          Errors.raise_spanned_error (Expr.pos e)
            "Internal error: this assertion does not have the structure \
             expected by the VC generator:\n\
             %a"
            (Expr.format ~debug:true ctx.decl)
            e)
      | DestructuringInputStruct ->
        { ctx with input_vars = scope_let_var :: ctx.input_vars }, [], []
      | ScopeVarDefinition | SubScopeVarDefinition ->
        (* For scope variables, we should check both that they never evaluate to
           emptyError nor conflictError. But for subscope variable definitions,
           what we're really doing is adding exceptions to something defined in
           the subscope so we just ought to verify only that the exceptions
           overlap. *)
        let e =
          Expr.unbox (Expr.remove_logging_calls scope_let.scope_let_expr)
        in
        let e = match_and_ignore_outer_reentrant_default ctx e in
        let vc_confl = generate_vc_must_not_return_conflict ctx e in
        let vc_confl =
          if !Cli.optimize_flag then
            Bindlib.unbox (Optimizations.optimize_expr ctx.decl vc_confl)
          else vc_confl
        in
        let vc_list =
          [
            {
              vc_guard = Marked.same_mark_as (Marked.unmark vc_confl) e;
              vc_kind = NoOverlappingExceptions;
<<<<<<< HEAD
              (* Placeholder until we add all assertions in scope once
               * we finished traversing it *)
              vc_asserts = trivial_assert e;
              vc_free_vars_typ =
                Var.Map.union
                  (fun _ _ -> failwith "should not happen")
                  ctx.scope_variables_typs vc_confl_typs;
=======
>>>>>>> 16c9bae8
              vc_scope = ctx.current_scope_name;
              vc_variable = scope_let_var, scope_let.scope_let_pos;
            };
          ]
        in
        let vc_list =
          match scope_let.scope_let_kind with
          | ScopeVarDefinition ->
            let vc_empty = generate_vc_must_not_return_empty ctx e in
            let vc_empty =
              if !Cli.optimize_flag then
                Bindlib.unbox (Optimizations.optimize_expr ctx.decl vc_empty)
              else vc_empty
            in
            {
              vc_guard = Marked.same_mark_as (Marked.unmark vc_empty) e;
              vc_kind = NoEmptyError;
<<<<<<< HEAD
              vc_asserts = trivial_assert e;
              vc_free_vars_typ =
                Var.Map.union
                  (fun _ _ -> failwith "should not happen")
                  ctx.scope_variables_typs vc_empty_typs;
=======
>>>>>>> 16c9bae8
              vc_scope = ctx.current_scope_name;
              vc_variable = scope_let_var, scope_let.scope_let_pos;
            }
            :: vc_list
          | _ -> vc_list
        in
        ctx, vc_list, []
      | _ -> ctx, [], []
    in
    let new_ctx, new_vcs, new_asserts =
      generate_verification_conditions_scope_body_expr
        {
          new_ctx with
          scope_variables_typs =
            Var.Map.add scope_let_var scope_let.scope_let_typ
              new_ctx.scope_variables_typs;
        }
        scope_let_next
    in
    new_ctx, vc_list @ new_vcs, assert_list @ new_asserts

let rec generate_verification_conditions_scopes
    (decl_ctx : decl_ctx)
    (scopes : 'm expr scopes)
    (s : ScopeName.t option) : verification_condition list =
  match scopes with
  | Nil -> []
  | ScopeDef scope_def ->
    let is_selected_scope =
      match s with
      | Some s when ScopeName.compare s scope_def.scope_name = 0 -> true
      | None -> true
      | _ -> false
    in
    let vcs =
      if is_selected_scope then
        let _scope_input_var, scope_body_expr =
          Bindlib.unbind scope_def.scope_body.scope_body_expr
        in
        let ctx =
          {
            current_scope_name = scope_def.scope_name;
            decl = decl_ctx;
            input_vars = [];
            scope_variables_typs =
              Var.Map.empty
              (* We don't need to add the typ of the scope input var here
                 because it will never appear in an expression for which we
                 generate a verification conditions (the big struct is
                 destructured with a series of let bindings just after. )*);
          }
        in
        let _, vcs, asserts =
          generate_verification_conditions_scope_body_expr ctx scope_body_expr
        in
        let combined_assert =
          conjunction_exprs asserts
            (Typed
               { pos = Pos.no_pos; ty = Marked.mark Pos.no_pos (TLit TBool) })
        in
        List.map (fun vc -> { vc with vc_asserts = combined_assert }) vcs
      else []
    in
    let _scope_var, next = Bindlib.unbind scope_def.scope_next in
    generate_verification_conditions_scopes decl_ctx next s @ vcs

let generate_verification_conditions (p : 'm program) (s : ScopeName.t option) :
    verification_condition list =
  let vcs = generate_verification_conditions_scopes p.decl_ctx p.scopes s in
  (* We sort this list by scope name and then variable name to ensure consistent
     output for testing*)
  List.sort
    (fun vc1 vc2 ->
      let to_str vc =
        Format.asprintf "%s.%s"
          (Format.asprintf "%a" ScopeName.format_t vc.vc_scope)
          (Bindlib.name_of (Marked.unmark vc.vc_variable))
      in
      String.compare (to_str vc1) (to_str vc2))
    vcs<|MERGE_RESOLUTION|>--- conflicted
+++ resolved
@@ -314,16 +314,9 @@
             {
               vc_guard = Marked.same_mark_as (Marked.unmark vc_confl) e;
               vc_kind = NoOverlappingExceptions;
-<<<<<<< HEAD
               (* Placeholder until we add all assertions in scope once
                * we finished traversing it *)
               vc_asserts = trivial_assert e;
-              vc_free_vars_typ =
-                Var.Map.union
-                  (fun _ _ -> failwith "should not happen")
-                  ctx.scope_variables_typs vc_confl_typs;
-=======
->>>>>>> 16c9bae8
               vc_scope = ctx.current_scope_name;
               vc_variable = scope_let_var, scope_let.scope_let_pos;
             };
@@ -341,14 +334,7 @@
             {
               vc_guard = Marked.same_mark_as (Marked.unmark vc_empty) e;
               vc_kind = NoEmptyError;
-<<<<<<< HEAD
               vc_asserts = trivial_assert e;
-              vc_free_vars_typ =
-                Var.Map.union
-                  (fun _ _ -> failwith "should not happen")
-                  ctx.scope_variables_typs vc_empty_typs;
-=======
->>>>>>> 16c9bae8
               vc_scope = ctx.current_scope_name;
               vc_variable = scope_let_var, scope_let.scope_let_pos;
             }
