--- conflicted
+++ resolved
@@ -143,13 +143,6 @@
            compiler. Defaults to $(i,FILE).$(i,EXT) where $(i,EXT) depends on \
            the chosen backend.")
 
-<<<<<<< HEAD
-let catala_t f =
-  Term.(
-    const f $ file $ debug $ unstyled $ wrap_weaved_output $ avoid_exceptions
-    $ backend $ language $ max_prec_digits_opt $ trace_opt
-    $ disable_counterexamples_opt $ optimize $ ex_scope $ output)
-=======
 type options = {
   debug : bool;
   unstyled : bool;
@@ -208,7 +201,6 @@
   optimize_flag := options.optimize;
   disable_counterexamples := options.disable_counterexamples;
   avoid_exceptions_flag := options.avoid_exceptions
->>>>>>> 296760f0
 
 let version = "0.5.0"
 
@@ -293,11 +285,7 @@
 
 let time : float ref = ref (Unix.gettimeofday ())
 
-<<<<<<< HEAD
-let print_with_style
-=======
 let with_style
->>>>>>> 296760f0
     (styles : ANSITerminal.style list) (str : ('a, unit, string) format) =
   if !style_flag then ANSITerminal.sprintf styles str else Printf.sprintf str
 
@@ -314,11 +302,7 @@
   let delta = (new_time -. old_time) *. 1000. in
   if delta > 50. then
     Printf.printf "%s"
-<<<<<<< HEAD
-      (print_with_style
-=======
       (with_style
->>>>>>> 296760f0
          [ ANSITerminal.Bold; ANSITerminal.black ]
          "[TIME] %.0f ms\n" delta)
 
@@ -329,21 +313,6 @@
 
 (** Prints [\[ERROR\]] in red on the terminal error output *)
 let error_marker () =
-<<<<<<< HEAD
-  print_with_style [ ANSITerminal.Bold; ANSITerminal.red ] "[ERROR] "
-
-(** Prints [\[WARNING\]] in yellow on the terminal standard output *)
-let warning_marker () =
-  print_with_style [ ANSITerminal.Bold; ANSITerminal.yellow ] "[WARNING] "
-
-(** Prints [\[RESULT\]] in green on the terminal standard output *)
-let result_marker () =
-  print_with_style [ ANSITerminal.Bold; ANSITerminal.green ] "[RESULT] "
-
-(** Prints [\[LOG\]] in red on the terminal error output *)
-let log_marker () =
-  print_with_style [ ANSITerminal.Bold; ANSITerminal.black ] "[LOG] "
-=======
   with_style [ ANSITerminal.Bold; ANSITerminal.red ] "[ERROR] "
 
 (** Prints [\[WARNING\]] in yellow on the terminal standard output *)
@@ -357,7 +326,6 @@
 (** Prints [\[LOG\]] in red on the terminal error output *)
 let log_marker () =
   with_style [ ANSITerminal.Bold; ANSITerminal.black ] "[LOG] "
->>>>>>> 296760f0
 
 (**{2 Printers}*)
 
