--- conflicted
+++ resolved
@@ -27,17 +27,6 @@
 
 (** {1 Error exception and printing} *)
 
-<<<<<<< HEAD
-val raise_spanned_error : string -> ?span_msg:string -> Pos.t -> 'a
-val raise_multispanned_error : string -> (string option * Pos.t) list -> 'a
-val raise_error : string -> 'a
-
-(** {1 Warning printing}*)
-
-val print_multispanned_warning : string -> (string option * Pos.t) list -> unit
-val print_spanned_warning : string -> ?span_msg:string -> Pos.t -> unit
-val print_warning : string -> unit
-=======
 val raise_spanned_error :
   ?span_msg:string -> Pos.t -> ('a, Format.formatter, unit, 'b) format4 -> 'a
 
@@ -54,5 +43,4 @@
 val format_spanned_warning :
   ?span_msg:string -> Pos.t -> ('a, Format.formatter, unit) format -> 'a
 
-val format_warning : ('a, Format.formatter, unit) format -> 'a
->>>>>>> 296760f0
+val format_warning : ('a, Format.formatter, unit) format -> 'a