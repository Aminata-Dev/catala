(* This file is part of the Catala compiler, a specification language for tax
   and social benefits computation rules. Copyright (C) 2020-2022 Inria,
   contributor: Alain Delaët-Tixeuil <alain.delaet--tixeuil@inria.fr>

   Licensed under the Apache License, Version 2.0 (the "License"); you may not
   use this file except in compliance with the License. You may obtain a copy of
   the License at

   http://www.apache.org/licenses/LICENSE-2.0

   Unless required by applicable law or agreed to in writing, software
   distributed under the License is distributed on an "AS IS" BASIS, WITHOUT
   WARRANTIES OR CONDITIONS OF ANY KIND, either express or implied. See the
   License for the specific language governing permissions and limitations under
   the License. *)

open Utils
module D = Dcalc.Ast
module A = Ast
open Dcalc.Binded_representation

(** The main idea around this pass is to compile Dcalc to Lcalc without using
    [raise EmptyError] nor [try _ with EmptyError -> _]. To do so, we use the
    same technique as in rust or erlang to handle this kind of exceptions. Each
    [raise EmptyError] will be translated as [None] and each
    [try e1 with EmtpyError -> e2] as
    [match e1 with | None -> e2 | Some x -> x].

    When doing this naively, this requires to add matches and Some constructor
    everywhere. We apply here an other technique where we generate what we call
    `hoists`. Hoists are expression whom could minimally [raise EmptyError]. For
    instance in [let x = <e1, e2, ..., en| e_just :- e_cons> * 3 in x + 1], the
    sub-expression [<e1, e2, ..., en| e_just :- e_cons>] can produce an empty
    error. So we make a hoist with a new variable [y] linked to the Dcalc
    expression [<e1, e2, ..., en| e_just :- e_cons>], and we return as the
    translated expression [let x = y * 3 in x + 1].

    The compilation of expressions is found in the functions
    [translate_and_hoist ctx e] and [translate_expr ctx e]. Every
    option-generating expression when calling [translate_and_hoist] will be
    hoisted and later handled by the [translate_expr] function. Every other
    cases is found in the translate_and_hoist function. *)

type hoists = D.expr Pos.marked A.VarMap.t
(** Hoists definition. It represent bindings between [A.Var.t] and [D.expr]. *)

type info = {
  expr : A.expr Pos.marked Bindlib.box;
  var : A.expr Bindlib.var;
  is_pure : bool;
}
(** Information about each encontered Dcalc variable is stored inside a context
    : what is the corresponding LCalc variable; an expression corresponding to
    the variable build correctly using Bindlib, and a boolean `is_pure`
    indicating whenever the variable can be an EmptyError and hence should be
    matched (false) or if it never can be EmptyError (true). *)

let pp_info (fmt : Format.formatter) (info : info) =
  Format.fprintf fmt "{var: %a; is_pure: %b}" Print.format_var info.var
    info.is_pure

type ctx = {
  decl_ctx : D.decl_ctx;
  vars : info D.VarMap.t;
      (** information context about variables in the current scope *)
}

let _pp_ctx (fmt : Format.formatter) (ctx : ctx) =
  let pp_binding (fmt : Format.formatter) ((v, info) : D.Var.t * info) =
    Format.fprintf fmt "%a: %a" Dcalc.Print.format_var v pp_info info
  in

  let pp_bindings =
    Format.pp_print_list
      ~pp_sep:(fun fmt () -> Format.pp_print_string fmt "; ")
      pp_binding
  in

  Format.fprintf fmt "@[<2>[%a]@]" pp_bindings (D.VarMap.bindings ctx.vars)

(** [find ~info n ctx] is a warpper to ocaml's Map.find that handle errors in a
    slightly better way. *)
let find ?(info : string = "none") (n : D.Var.t) (ctx : ctx) : info =
  (* let _ = Format.asprintf "Searching for variable %a inside context %a"
     Dcalc.Print.format_var n pp_ctx ctx |> Cli.debug_print in *)
  try D.VarMap.find n ctx.vars
  with Not_found ->
<<<<<<< HEAD
    Errors.raise_spanned_error
      (Format.asprintf
         "Internal Error: Variable %a was not found in the current \
          environment. Additional informations : %s."
         Dcalc.Print.format_var n info)
      Pos.no_pos
=======
    Errors.raise_spanned_error Pos.no_pos
      "Internal Error: Variable %a was not found in the current environment. \
       Additional informations : %s."
      Dcalc.Print.format_var n info
>>>>>>> 296760f0

(** [add_var pos var is_pure ctx] add to the context [ctx] the Dcalc variable
    var, creating a unique corresponding variable in Lcalc, with the
    corresponding expression, and the boolean is_pure. It is usefull for
    debuging purposes as it printing each of the Dcalc/Lcalc variable pairs. *)
let add_var (pos : Pos.t) (var : D.Var.t) (is_pure : bool) (ctx : ctx) : ctx =
  let new_var = A.Var.make (Bindlib.name_of var, pos) in
  let expr = A.make_var (new_var, pos) in

  (* Cli.debug_print @@ Format.asprintf "D.%a |-> A.%a" Dcalc.Print.format_var
     var Print.format_var new_var; *)
  {
    ctx with
    vars =
      D.VarMap.update var
        (fun _ -> Some { expr; var = new_var; is_pure })
        ctx.vars;
  }

(** [tau' = translate_typ tau] translate the a dcalc type into a lcalc type.

    Since positions where there is thunked expressions is exactly where we will
    put option expressions. Hence, the transformation simply reduce [unit -> 'a]
    into ['a option] recursivly. There is no polymorphism inside catala. *)
let rec translate_typ (tau : D.typ Pos.marked) : D.typ Pos.marked =
  (Fun.flip Pos.same_pos_as) tau
    begin
      match Pos.unmark tau with
      | D.TLit l -> D.TLit l
      | D.TTuple (ts, s) -> D.TTuple (List.map translate_typ ts, s)
      | D.TEnum (ts, en) -> D.TEnum (List.map translate_typ ts, en)
      | D.TAny -> D.TAny
      | D.TArray ts -> D.TArray (translate_typ ts)
      (* catala is not polymorphic *)
      | D.TArrow ((D.TLit D.TUnit, pos_unit), t2) ->
          D.TEnum
            ([ (D.TLit D.TUnit, pos_unit); translate_typ t2 ], A.option_enum)
          (* D.TAny *)
      | D.TArrow (t1, t2) -> D.TArrow (translate_typ t1, translate_typ t2)
    end

let translate_lit (l : D.lit) (pos : Pos.t) : A.lit =
  match l with
  | D.LBool l -> A.LBool l
  | D.LInt i -> A.LInt i
  | D.LRat r -> A.LRat r
  | D.LMoney m -> A.LMoney m
  | D.LUnit -> A.LUnit
  | D.LDate d -> A.LDate d
  | D.LDuration d -> A.LDuration d
  | D.LEmptyError ->
<<<<<<< HEAD
      Errors.raise_spanned_error
        "Internal Error: An empty error was found in a place that shouldn't be \
         possible."
        pos
=======
      Errors.raise_spanned_error pos
        "Internal Error: An empty error was found in a place that shouldn't be \
         possible."
>>>>>>> 296760f0

(** [c = disjoint_union_maps cs] Compute the disjoint union of multiple maps.
    Raises an internal error if there is two identicals keys in differnts parts. *)
let disjoint_union_maps (pos : Pos.t) (cs : 'a A.VarMap.t list) : 'a A.VarMap.t
    =
  let disjoint_union =
    A.VarMap.union (fun _ _ _ ->
<<<<<<< HEAD
        Errors.raise_spanned_error
          "Internal Error: Two supposed to be disjoints maps have one shared \
           key."
          pos)
=======
        Errors.raise_spanned_error pos
          "Internal Error: Two supposed to be disjoints maps have one shared \
           key.")
>>>>>>> 296760f0
  in

  List.fold_left disjoint_union A.VarMap.empty cs

(** [e' = translate_and_hoist ctx e ] Translate the Dcalc expression e into an
    expression in Lcalc, given we translate each hoists correctly. It ensures
    the equivalence between the execution of e and the execution of e' are
    equivalent in an environement where each variable v, where (v, e_v) is in
    hoists, has the non-empty value in e_v. *)
let rec translate_and_hoist (ctx : ctx) (e : D.expr Pos.marked) :
    A.expr Pos.marked Bindlib.box * hoists =
  let pos = Pos.get_position e in
  match Pos.unmark e with
  (* empty-producing/using terms. We hoist those. (D.EVar in some cases,
     EApp(D.EVar _, [ELit LUnit]), EDefault _, ELit LEmptyDefault) I'm unsure
     about assert. *)
  | D.EVar v ->
      (* todo: for now, every unpure (such that [is_pure] is [false] in the
         current context) is thunked, hence matched in the next case. This
         assumption can change in the future, and this case is here for this
         reason. *)
      let v, pos_v = v in
      if not (find ~info:"search for a variable" v ctx).is_pure then
        let v' = A.Var.make (Bindlib.name_of v, pos_v) in
        (* Cli.debug_print @@ Format.asprintf "Found an unpure variable %a,
           created a variable %a to replace it" Dcalc.Print.format_var v
           Print.format_var v'; *)
        (A.make_var (v', pos), A.VarMap.singleton v' e)
      else ((find ~info:"should never happend" v ctx).expr, A.VarMap.empty)
  | D.EApp ((D.EVar (v, pos_v), p), [ (D.ELit D.LUnit, _) ]) ->
      if not (find ~info:"search for a variable" v ctx).is_pure then
        let v' = A.Var.make (Bindlib.name_of v, pos_v) in
        (* Cli.debug_print @@ Format.asprintf "Found an unpure variable %a,
           created a variable %a to replace it" Dcalc.Print.format_var v
           Print.format_var v'; *)
        (A.make_var (v', pos), A.VarMap.singleton v' (D.EVar (v, pos_v), p))
      else
<<<<<<< HEAD
        Errors.raise_spanned_error
          "Internal error: an pure variable was found in an unpure environment."
          pos
=======
        Errors.raise_spanned_error pos
          "Internal error: an pure variable was found in an unpure environment."
>>>>>>> 296760f0
  | D.EDefault (_exceptions, _just, _cons) ->
      let v' = A.Var.make ("default_term", pos) in
      (A.make_var (v', pos), A.VarMap.singleton v' e)
  | D.ELit D.LEmptyError ->
      let v' = A.Var.make ("empty_litteral", pos) in
      (A.make_var (v', pos), A.VarMap.singleton v' e)
  (* This one is a very special case. It transform an unpure expression
     environement to a pure expression. *)
  | ErrorOnEmpty arg ->
      (* [ match arg with | None -> raise NoValueProvided | Some v -> {{ v }}
         ] *)
      let silent_var = A.Var.make ("_", pos) in
      let x = A.Var.make ("non_empty_argument", pos) in

      let arg' = translate_expr ctx arg in

      ( A.make_matchopt_with_abs_arms arg'
          (A.make_abs [| silent_var |]
             (Bindlib.box (A.ERaise A.NoValueProvided, pos))
             pos
             [ (D.TAny, pos) ]
             pos)
          (A.make_abs [| x |] (A.make_var (x, pos)) pos [ (D.TAny, pos) ] pos),
        A.VarMap.empty )
  (* pure terms *)
  | D.ELit l -> (Bindlib.box (A.ELit (translate_lit l pos), pos), A.VarMap.empty)
  | D.EIfThenElse (e1, e2, e3) ->
      let e1', h1 = translate_and_hoist ctx e1 in
      let e2', h2 = translate_and_hoist ctx e2 in
      let e3', h3 = translate_and_hoist ctx e3 in

      let e' =
        Bindlib.box_apply3
          (fun e1' e2' e3' -> (A.EIfThenElse (e1', e2', e3'), pos))
          e1' e2' e3'
      in

      (*(* equivalent code : *) let e' = let+ e1' = e1' and+ e2' = e2' and+ e3'
        = e3' in (A.EIfThenElse (e1', e2', e3'), pos) in *)
      (e', disjoint_union_maps pos [ h1; h2; h3 ])
  | D.EAssert e1 ->
      (* same behavior as in the ICFP paper: if e1 is empty, then no error is
         raised. *)
      let e1', h1 = translate_and_hoist ctx e1 in
      (Bindlib.box_apply (fun e1' -> (A.EAssert e1', pos)) e1', h1)
  | D.EAbs ((binder, pos_binder), ts) ->
      let vars, body = Bindlib.unmbind binder in
      let ctx, lc_vars =
        ArrayLabels.fold_right vars ~init:(ctx, [])
          ~f:(fun var (ctx, lc_vars) ->
            (* we suppose the invariant that when applying a function, its
               arguments cannot be of the type "option".

               The code should behave correctly in the without this assumption
               if we put here an is_pure=false, but the types are more
               compilcated. (unimplemented for now) *)
            let ctx = add_var pos var true ctx in
            let lc_var = (find var ctx).var in
            (ctx, lc_var :: lc_vars))
      in
      let lc_vars = Array.of_list lc_vars in

      (* here we take the guess that if we cannot build the closure because one
         of the variable is empty, then we cannot build the function. *)
      let new_body, hoists = translate_and_hoist ctx body in
      let new_binder = Bindlib.bind_mvar lc_vars new_body in

      ( Bindlib.box_apply
          (fun new_binder ->
            (A.EAbs ((new_binder, pos_binder), List.map translate_typ ts), pos))
          new_binder,
        hoists )
  | EApp (e1, args) ->
      let e1', h1 = translate_and_hoist ctx e1 in
      let args', h_args =
        args |> List.map (translate_and_hoist ctx) |> List.split
      in

      let hoists = disjoint_union_maps pos (h1 :: h_args) in
      let e' =
        Bindlib.box_apply2
          (fun e1' args' -> (A.EApp (e1', args'), pos))
          e1' (Bindlib.box_list args')
      in
      (e', hoists)
  | ETuple (args, s) ->
      let args', h_args =
        args |> List.map (translate_and_hoist ctx) |> List.split
      in

      let hoists = disjoint_union_maps pos h_args in
      ( Bindlib.box_apply
          (fun args' -> (A.ETuple (args', s), pos))
          (Bindlib.box_list args'),
        hoists )
  | ETupleAccess (e1, i, s, ts) ->
      let e1', hoists = translate_and_hoist ctx e1 in
      let e1' =
        Bindlib.box_apply (fun e1' -> (A.ETupleAccess (e1', i, s, ts), pos)) e1'
      in
      (e1', hoists)
  | EInj (e1, i, en, ts) ->
      let e1', hoists = translate_and_hoist ctx e1 in
      let e1' =
        Bindlib.box_apply (fun e1' -> (A.EInj (e1', i, en, ts), pos)) e1'
      in
      (e1', hoists)
  | EMatch (e1, cases, en) ->
      let e1', h1 = translate_and_hoist ctx e1 in
      let cases', h_cases =
        cases |> List.map (translate_and_hoist ctx) |> List.split
      in

      let hoists = disjoint_union_maps pos (h1 :: h_cases) in
      let e' =
        Bindlib.box_apply2
          (fun e1' cases' -> (A.EMatch (e1', cases', en), pos))
          e1' (Bindlib.box_list cases')
      in
      (e', hoists)
  | EArray es ->
      let es', hoists =
        es |> List.map (translate_and_hoist ctx) |> List.split
      in

      ( Bindlib.box_apply (fun es' -> (A.EArray es', pos)) (Bindlib.box_list es'),
        disjoint_union_maps pos hoists )
  | EOp op -> (Bindlib.box (A.EOp op, pos), A.VarMap.empty)

and translate_expr ?(append_esome = true) (ctx : ctx) (e : D.expr Pos.marked) :
    A.expr Pos.marked Bindlib.box =
  let e', hoists = translate_and_hoist ctx e in
  let hoists = A.VarMap.bindings hoists in

  let _pos = Pos.get_position e in

  (* build the hoists *)
  (* Cli.debug_print @@ Format.asprintf "hoist for the expression: [%a]"
     (Format.pp_print_list Print.format_var) (List.map fst hoists); *)
  ListLabels.fold_left hoists
    ~init:(if append_esome then A.make_some e' else e')
    ~f:(fun acc (v, (hoist, pos_hoist)) ->
      (* Cli.debug_print @@ Format.asprintf "hoist using A.%a" Print.format_var
         v; *)
      let c' : A.expr Pos.marked Bindlib.box =
        match hoist with
        (* Here we have to handle only the cases appearing in hoists, as defined
           the [translate_and_hoist] function. *)
        | D.EVar v ->
            (find ~info:"should never happend" (Pos.unmark v) ctx).expr
        | D.EDefault (excep, just, cons) ->
            let excep' = List.map (translate_expr ctx) excep in
            let just' = translate_expr ctx just in
            let cons' = translate_expr ctx cons in
            (* calls handle_option. *)
            A.make_app
              (A.make_var (A.handle_default_opt, pos_hoist))
              [
                Bindlib.box_apply
                  (fun excep' -> (A.EArray excep', pos_hoist))
                  (Bindlib.box_list excep');
                just';
                cons';
              ]
              pos_hoist
        | D.ELit D.LEmptyError -> A.make_none pos_hoist
        | D.EAssert arg ->
            let arg' = translate_expr ctx arg in

            (* [ match arg with | None -> raise NoValueProvided | Some v ->
               assert {{ v }} ] *)
            let silent_var = A.Var.make ("_", pos_hoist) in
            let x = A.Var.make ("assertion_argument", pos_hoist) in

            A.make_matchopt_with_abs_arms arg'
              (A.make_abs [| silent_var |]
                 (Bindlib.box (A.ERaise A.NoValueProvided, pos_hoist))
                 pos_hoist
                 [ (D.TAny, pos_hoist) ]
                 pos_hoist)
              (A.make_abs [| x |]
                 (Bindlib.box_apply
                    (fun arg -> (A.EAssert arg, pos_hoist))
                    (A.make_var (x, pos_hoist)))
                 pos_hoist
                 [ (D.TAny, pos_hoist) ]
                 pos_hoist)
        | _ ->
<<<<<<< HEAD
            Errors.raise_spanned_error
              "Internal Error: An term was found in a position where it should \
               not be"
              pos_hoist
=======
            Errors.raise_spanned_error pos_hoist
              "Internal Error: An term was found in a position where it should \
               not be"
>>>>>>> 296760f0
      in

      (* [ match {{ c' }} with | None -> None | Some {{ v }} -> {{ acc }} end
         ] *)
      (* Cli.debug_print @@ Format.asprintf "build matchopt using %a"
         Print.format_var v; *)
      A.make_matchopt pos_hoist v (D.TAny, pos_hoist) c' (A.make_none pos_hoist)
        acc)

let rec translate_scope_let (ctx : ctx) (lets : scope_lets) =
  match lets with
  | Result e -> translate_expr ~append_esome:false ctx e
  | ScopeLet
      {
        scope_let_kind = SubScopeVarDefinition;
        scope_let_typ = typ;
        scope_let_expr = D.EAbs ((binder, _), _), _pos;
        scope_let_next = next;
        scope_let_pos = pos;
      } ->
      (* special case : the subscope variable is thunked (context i/o). We
         remove this thunking. *)
      let _, expr = Bindlib.unmbind binder in

      let var_is_pure = true in
      let var, next = Bindlib.unbind next in
      (* Cli.debug_print @@ Format.asprintf "unbinding %a"
         Dcalc.Print.format_var var; *)
      let ctx' = add_var pos var var_is_pure ctx in
      let new_var =
        (find ~info:"variable that was just created" var ctx').var
      in
      A.make_let_in new_var (translate_typ typ)
        (translate_expr ctx ~append_esome:false expr)
        (translate_scope_let ctx' next)
  | ScopeLet
      {
        scope_let_kind = SubScopeVarDefinition;
        scope_let_typ = typ;
        scope_let_expr = (D.ErrorOnEmpty _, _) as expr;
        scope_let_next = next;
        scope_let_pos = pos;
      } ->
      (* special case: regular input to the subscope *)
      let var_is_pure = true in
      let var, next = Bindlib.unbind next in
      (* Cli.debug_print @@ Format.asprintf "unbinding %a"
         Dcalc.Print.format_var var; *)
      let ctx' = add_var pos var var_is_pure ctx in
      let new_var =
        (find ~info:"variable that was just created" var ctx').var
      in
      A.make_let_in new_var (translate_typ typ)
        (translate_expr ctx ~append_esome:false expr)
        (translate_scope_let ctx' next)
  | ScopeLet
      {
        scope_let_kind = SubScopeVarDefinition;
        scope_let_pos = pos;
        scope_let_expr = expr;
        _;
      } ->
<<<<<<< HEAD
      Errors.raise_spanned_error
        (Format.asprintf
           "Internal Error: found an SubScopeVarDefinition that does not \
            satisfy the invariants when translating Dcalc to Lcalc without \
            exceptions: @[<hov 2>%a@]"
           (Dcalc.Print.format_expr ctx.decl_ctx)
           expr)
        pos
=======
      Errors.raise_spanned_error pos
        "Internal Error: found an SubScopeVarDefinition that does not satisfy \
         the invariants when translating Dcalc to Lcalc without exceptions: \
         @[<hov 2>%a@]"
        (Dcalc.Print.format_expr ctx.decl_ctx)
        expr
>>>>>>> 296760f0
  | ScopeLet
      {
        scope_let_kind = kind;
        scope_let_typ = typ;
        scope_let_expr = expr;
        scope_let_next = next;
        scope_let_pos = pos;
      } ->
      let var_is_pure =
        match kind with
        | DestructuringInputStruct -> (
            (* Here, we have to distinguish between context and input variables.
               We can do so by looking at the typ of the destructuring: if it's
               thunked, then the variable is context. If it's not thunked, it's
               a regular input. *)
            match Pos.unmark typ with
            | D.TArrow ((D.TLit D.TUnit, _), _) -> false
            | _ -> true)
        | ScopeVarDefinition | SubScopeVarDefinition | CallingSubScope
        | DestructuringSubScopeResults | Assertion ->
            true
      in
      let var, next = Bindlib.unbind next in
      (* Cli.debug_print @@ Format.asprintf "unbinding %a"
         Dcalc.Print.format_var var; *)
      let ctx' = add_var pos var var_is_pure ctx in
      let new_var =
        (find ~info:"variable that was just created" var ctx').var
      in
      A.make_let_in new_var (translate_typ typ)
        (translate_expr ctx ~append_esome:false expr)
        (translate_scope_let ctx' next)

let translate_scope_body (scope_pos : Pos.t) (ctx : ctx) (body : scope_body) :
    A.expr Pos.marked Bindlib.box =
  match body with
  | {
   scope_body_result = result;
   scope_body_input_struct = input_struct;
   scope_body_output_struct = _output_struct;
  } ->
      let v, lets = Bindlib.unbind result in
      let ctx' = add_var scope_pos v true ctx in
      let v' = (find ~info:"variable that was just created" v ctx').var in

      A.make_abs [| v' |]
        (translate_scope_let ctx' lets)
        Pos.no_pos
        [ (D.TTuple ([], Some input_struct), Pos.no_pos) ]
        Pos.no_pos

let rec translate_scopes (ctx : ctx) (scopes : scopes) :
    Ast.scope_body list Bindlib.box =
  match scopes with
  | Nil -> Bindlib.box []
  | ScopeDef { scope_name; scope_body; scope_next } ->
      let scope_var, next = Bindlib.unbind scope_next in
      let new_ctx = add_var Pos.no_pos scope_var true ctx in
      let new_scope_name =
        (find ~info:"variable that was just created" scope_var new_ctx).var
      in

      let scope_pos = Pos.get_position (D.ScopeName.get_info scope_name) in

      let new_body = translate_scope_body scope_pos ctx scope_body in
      let tail = translate_scopes new_ctx next in

      Bindlib.box_apply2
        (fun body tail ->
          {
            Ast.scope_body_var = new_scope_name;
            scope_body_name = scope_name;
            scope_body_expr = body;
          }
          :: tail)
        new_body tail

let translate_scopes (ctx : ctx) (scopes : scopes) : Ast.scope_body list =
  Bindlib.unbox (translate_scopes ctx scopes)

let translate_program (prgm : D.program) : A.program =
  let inputs_structs =
    ListLabels.fold_left prgm.scopes ~init:[] ~f:(fun acc (_, _, body) ->
        body.D.scope_body_input_struct :: acc)
  in

  (* Cli.debug_print @@ Format.asprintf "List of structs to modify: [%a]"
     (Format.pp_print_list D.StructName.format_t) inputs_structs; *)
  let decl_ctx =
    {
      prgm.decl_ctx with
      D.ctx_enums =
        prgm.decl_ctx.ctx_enums
        |> D.EnumMap.add A.option_enum A.option_enum_config;
    }
  in
  let decl_ctx =
    {
      decl_ctx with
      D.ctx_structs =
        prgm.decl_ctx.ctx_structs
        |> D.StructMap.mapi (fun n l ->
               if List.mem n inputs_structs then
                 ListLabels.map l ~f:(fun (n, tau) ->
                     (* Cli.debug_print @@ Format.asprintf "Input type: %a"
                        (Dcalc.Print.format_typ decl_ctx) tau; Cli.debug_print
                        @@ Format.asprintf "Output type: %a"
                        (Dcalc.Print.format_typ decl_ctx) (translate_typ
                        tau); *)
                     (n, translate_typ tau))
               else l);
    }
  in

  let scopes =
    prgm.scopes |> bind_scopes |> Bindlib.unbox
    |> translate_scopes { decl_ctx; vars = D.VarMap.empty }
  in

  { scopes; decl_ctx }<|MERGE_RESOLUTION|>--- conflicted
+++ resolved
@@ -85,19 +85,10 @@
      Dcalc.Print.format_var n pp_ctx ctx |> Cli.debug_print in *)
   try D.VarMap.find n ctx.vars
   with Not_found ->
-<<<<<<< HEAD
-    Errors.raise_spanned_error
-      (Format.asprintf
-         "Internal Error: Variable %a was not found in the current \
-          environment. Additional informations : %s."
-         Dcalc.Print.format_var n info)
-      Pos.no_pos
-=======
     Errors.raise_spanned_error Pos.no_pos
       "Internal Error: Variable %a was not found in the current environment. \
        Additional informations : %s."
       Dcalc.Print.format_var n info
->>>>>>> 296760f0
 
 (** [add_var pos var is_pure ctx] add to the context [ctx] the Dcalc variable
     var, creating a unique corresponding variable in Lcalc, with the
@@ -149,16 +140,9 @@
   | D.LDate d -> A.LDate d
   | D.LDuration d -> A.LDuration d
   | D.LEmptyError ->
-<<<<<<< HEAD
-      Errors.raise_spanned_error
-        "Internal Error: An empty error was found in a place that shouldn't be \
-         possible."
-        pos
-=======
       Errors.raise_spanned_error pos
         "Internal Error: An empty error was found in a place that shouldn't be \
          possible."
->>>>>>> 296760f0
 
 (** [c = disjoint_union_maps cs] Compute the disjoint union of multiple maps.
     Raises an internal error if there is two identicals keys in differnts parts. *)
@@ -166,16 +150,9 @@
     =
   let disjoint_union =
     A.VarMap.union (fun _ _ _ ->
-<<<<<<< HEAD
-        Errors.raise_spanned_error
-          "Internal Error: Two supposed to be disjoints maps have one shared \
-           key."
-          pos)
-=======
         Errors.raise_spanned_error pos
           "Internal Error: Two supposed to be disjoints maps have one shared \
            key.")
->>>>>>> 296760f0
   in
 
   List.fold_left disjoint_union A.VarMap.empty cs
@@ -213,14 +190,8 @@
            Print.format_var v'; *)
         (A.make_var (v', pos), A.VarMap.singleton v' (D.EVar (v, pos_v), p))
       else
-<<<<<<< HEAD
-        Errors.raise_spanned_error
-          "Internal error: an pure variable was found in an unpure environment."
-          pos
-=======
         Errors.raise_spanned_error pos
           "Internal error: an pure variable was found in an unpure environment."
->>>>>>> 296760f0
   | D.EDefault (_exceptions, _just, _cons) ->
       let v' = A.Var.make ("default_term", pos) in
       (A.make_var (v', pos), A.VarMap.singleton v' e)
@@ -409,16 +380,9 @@
                  [ (D.TAny, pos_hoist) ]
                  pos_hoist)
         | _ ->
-<<<<<<< HEAD
-            Errors.raise_spanned_error
-              "Internal Error: An term was found in a position where it should \
-               not be"
-              pos_hoist
-=======
             Errors.raise_spanned_error pos_hoist
               "Internal Error: An term was found in a position where it should \
                not be"
->>>>>>> 296760f0
       in
 
       (* [ match {{ c' }} with | None -> None | Some {{ v }} -> {{ acc }} end
@@ -481,23 +445,12 @@
         scope_let_expr = expr;
         _;
       } ->
-<<<<<<< HEAD
-      Errors.raise_spanned_error
-        (Format.asprintf
-           "Internal Error: found an SubScopeVarDefinition that does not \
-            satisfy the invariants when translating Dcalc to Lcalc without \
-            exceptions: @[<hov 2>%a@]"
-           (Dcalc.Print.format_expr ctx.decl_ctx)
-           expr)
-        pos
-=======
       Errors.raise_spanned_error pos
         "Internal Error: found an SubScopeVarDefinition that does not satisfy \
          the invariants when translating Dcalc to Lcalc without exceptions: \
          @[<hov 2>%a@]"
         (Dcalc.Print.format_expr ctx.decl_ctx)
         expr
->>>>>>> 296760f0
   | ScopeLet
       {
         scope_let_kind = kind;
