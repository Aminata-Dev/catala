--- conflicted
+++ resolved
@@ -270,123 +270,71 @@
     scope_body_expr
 
 let closure_conversion (p : 'm program) : 'm program Bindlib.box =
-<<<<<<< HEAD
-  let new_scopes, _, new_decl_ctx =
-    Scope.fold_left
-      ~f:(fun (acc_new_scopes, global_vars, decl_ctx) scope scope_var ->
-        (* [acc_new_scopes] represents what has been translated in the past, it
-           needs a continuation to attach the rest of the translated scopes. *)
-        let scope_input_var, scope_body_expr =
-          Bindlib.unbind scope.scope_body.scope_body_expr
-        in
-        let new_global_vars = Var.Set.add scope_var global_vars in
-        let ctx =
-          {
-            decl_ctx = p.decl_ctx;
-            name_context = Marked.unmark (ScopeName.get_info scope.scope_name);
-            globally_bound_vars = new_global_vars;
-          }
-        in
-        let new_scope_lets = closure_conversion_scope_let ctx scope_body_expr in
-        let new_scope_body_expr =
-          Bindlib.bind_var scope_input_var new_scope_lets
-        in
-        let new_decl_ctx =
-          (* Because closure conversion can change the type of input and output
-             scope variables that are structs, their type will change. So we
-             replace their type decleration in the structs with TAny so that a
-             later re-typing phase can infer them. *)
-          let replace_type_with_any s =
-            Some
-              (StructField.Map.map
-                 (fun t -> Marked.same_mark_as TAny t)
-                 (Option.get s))
-          in
-          {
-            decl_ctx with
-            ctx_structs =
-              StructName.Map.update scope.scope_body.scope_body_output_struct
-                replace_type_with_any
-                (StructName.Map.update scope.scope_body.scope_body_input_struct
-                   replace_type_with_any decl_ctx.ctx_structs);
-          }
-        in
-        ( (fun next ->
-            acc_new_scopes
-              (Bindlib.box_apply2
-                 (fun new_scope_body_expr next ->
-                   ScopeDef
-                     {
-                       scope with
-                       scope_body =
-                         {
-                           scope.scope_body with
-                           scope_body_expr = new_scope_body_expr;
-                         };
-                       scope_next = next;
-                     })
-                 new_scope_body_expr
-                 (Bindlib.bind_var scope_var next))),
-          new_global_vars,
-          new_decl_ctx ))
-      ~init:
-        ( Fun.id,
-          Var.Set.of_list
-            (List.map Var.translate [handle_default; handle_default_opt]),
-          p.decl_ctx )
-      p.scopes
-  in
-  let new_program =
-    Bindlib.box_apply
-      (fun new_scopes -> { scopes = new_scopes; decl_ctx = new_decl_ctx })
-      (new_scopes (Bindlib.box Nil))
-  in
-  new_program
-=======
   let _, new_code_items =
     Scope.fold_map
-      ~f:(fun toplevel_vars var code_item ->
-        ( Var.Set.add var toplevel_vars,
-          match code_item with
-          | ScopeDef (name, body) ->
-            let scope_input_var, scope_body_expr =
-              Bindlib.unbind body.scope_body_expr
+      ~f:(fun (toplevel_vars, decl_ctx) var code_item ->
+        match code_item with
+        | ScopeDef (name, body) ->
+          let scope_input_var, scope_body_expr =
+            Bindlib.unbind body.scope_body_expr
+          in
+          let ctx =
+            {
+              decl_ctx = p.decl_ctx;
+              name_context = Marked.unmark (ScopeName.get_info name);
+              globally_bound_vars = toplevel_vars;
+            }
+          in
+          let new_scope_lets =
+            closure_conversion_scope_let ctx scope_body_expr
+          in
+          let new_scope_body_expr =
+            Bindlib.bind_var scope_input_var new_scope_lets
+          in
+          let new_decl_ctx =
+            (* Because closure conversion can change the type of input and
+               output scope variables that are structs, their type will change.
+               So we replace their type decleration in the structs with TAny so
+               that a later re-typing phase can infer them. *)
+            let replace_type_with_any s =
+              Some
+                (StructField.Map.map
+                   (fun t -> Marked.same_mark_as TAny t)
+                   (Option.get s))
             in
-            let ctx =
-              {
-                name_context = Marked.unmark (ScopeName.get_info name);
-                globally_bound_vars = toplevel_vars;
-              }
-            in
-            let new_scope_lets =
-              Scope.map_exprs_in_lets
-                ~f:(closure_conversion_expr ctx)
-                ~varf:(fun v -> v)
-                scope_body_expr
-            in
-            let new_scope_body_expr =
-              Bindlib.bind_var scope_input_var new_scope_lets
-            in
+            {
+              decl_ctx with
+              ctx_structs =
+                StructName.Map.update body.scope_body_output_struct
+                  replace_type_with_any
+                  (StructName.Map.update body.scope_body_input_struct
+                     replace_type_with_any decl_ctx.ctx_structs);
+            }
+          in
+          ( (Var.Set.add var toplevel_vars, new_decl_ctx),
             Bindlib.box_apply
               (fun scope_body_expr ->
                 ScopeDef (name, { body with scope_body_expr }))
-              new_scope_body_expr
-          | Topdef (name, ty, expr) ->
-            let ctx =
-              {
-                name_context = Marked.unmark (TopdefName.get_info name);
-                globally_bound_vars = toplevel_vars;
-              }
-            in
+              new_scope_body_expr )
+        | Topdef (name, ty, expr) ->
+          let ctx =
+            {
+              decl_ctx = p.decl_ctx;
+              name_context = Marked.unmark (TopdefName.get_info name);
+              globally_bound_vars = toplevel_vars;
+            }
+          in
+          let _free_vars, new_expr = transform_closures_expr ctx expr in
+          ( (Var.Set.add var toplevel_vars, decl_ctx),
             Bindlib.box_apply
               (fun e -> Topdef (name, ty, e))
-              (Expr.Box.lift (closure_conversion_expr ctx expr)) ))
+              (Expr.Box.lift new_expr) ))
       ~varf:(fun v -> v)
-      (Var.Set.of_list
-         (List.map Var.translate [handle_default; handle_default_opt]))
+      ( Var.Set.of_list
+          (List.map Var.translate [handle_default; handle_default_opt]),
+        p.decl_ctx )
       p.code_items
   in
   Bindlib.box_apply
     (fun new_code_items -> { p with code_items = new_code_items })
-    new_code_items
->>>>>>> db09eb0c
+    new_code_items