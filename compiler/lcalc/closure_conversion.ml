--- conflicted
+++ resolved
@@ -27,68 +27,7 @@
 
 let tys_as_tanys tys = List.map (fun x -> Mark.map (fun _ -> TAny) x) tys
 
-<<<<<<< HEAD
 (** { 1 Transforming closures}*)
-=======
-type 'm hoisted_closure = { name : 'm expr Var.t; closure : 'm expr }
-
-let rec hoist_context_free_closures :
-    type m. m ctx -> m expr -> m hoisted_closure list * m expr boxed =
- fun ctx e ->
-  let m = Mark.get e in
-  match Mark.remove e with
-  | EStruct _ | EStructAccess _ | ETuple _ | ETupleAccess _ | EInj _ | EArray _
-  | ELit _ | EAssert _ | EOp _ | EIfThenElse _ | ERaise _ | ECatch _ | EVar _
-  | EExternal _ ->
-    Expr.map_gather ~acc:[] ~join:( @ ) ~f:(hoist_context_free_closures ctx) e
-  | EMatch { e; cases; name } ->
-    let collected_closures, new_e = (hoist_context_free_closures ctx) e in
-    (* We do not close the clotures inside the arms of the match expression,
-       since they get a special treatment at compilation to Scalc. *)
-    let collected_closures, new_cases =
-      EnumConstructor.Map.fold
-        (fun cons e1 (collected_closures, new_cases) ->
-          match Mark.remove e1 with
-          | EAbs { binder; tys } ->
-            let vars, body = Bindlib.unmbind binder in
-            let new_collected_closures, new_body =
-              (hoist_context_free_closures ctx) body
-            in
-            let new_binder = Expr.bind vars new_body in
-            ( collected_closures @ new_collected_closures,
-              EnumConstructor.Map.add cons
-                (Expr.eabs new_binder tys (Mark.get e1))
-                new_cases )
-          | _ -> failwith "should not happen")
-        cases
-        (collected_closures, EnumConstructor.Map.empty)
-    in
-    collected_closures, Expr.ematch new_e name new_cases m
-  | EApp { f = EAbs { binder; tys }, e1_pos; args } ->
-    (* let-binding, we should not close these *)
-    let vars, body = Bindlib.unmbind binder in
-    let collected_closures, new_body = (hoist_context_free_closures ctx) body in
-    let new_binder = Expr.bind vars new_body in
-    let collected_closures, new_args =
-      List.fold_right
-        (fun arg (collected_closures, new_args) ->
-          let new_collected_closures, new_arg =
-            (hoist_context_free_closures ctx) arg
-          in
-          collected_closures @ new_collected_closures, new_arg :: new_args)
-        args (collected_closures, [])
-    in
-    ( collected_closures,
-      Expr.eapp (Expr.eabs new_binder (tys_as_tanys tys) e1_pos) new_args m )
-  | EAbs _ ->
-    (* this is the closure we want to hoist*)
-    let closure_var = Var.make ctx.name_context in
-    [{ name = closure_var; closure = e }], Expr.make_var closure_var m
-  | EApp _ ->
-    Expr.map_gather ~acc:[] ~join:( @ ) ~f:(hoist_context_free_closures ctx) e
-  | _ -> .
- [@@warning "-32"]
->>>>>>> 615ad54f
 
 (** Returns the expression with closed closures and the set of free variables
     inside this new expression. Implementation guided by
@@ -527,6 +466,7 @@
   | EArray _ | ELit _ | EAssert _ | EOp _ | EIfThenElse _ | ERaise _ | ECatch _
   | EVar _ ->
     Expr.map_gather ~acc:[] ~join:( @ ) ~f:(hoist_closures_expr name_context) e
+  | EExternal _ -> failwith "unimplemented"
   | _ -> .
 
 (* Here I have to reimplement Scope.map_exprs_in_lets because I'm changing the
