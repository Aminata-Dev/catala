--- conflicted
+++ resolved
@@ -20,9 +20,8 @@
 open Catala_utils
 open Definitions
 
-<<<<<<< HEAD
 exception CatalaException of except
-=======
+
 type features =
   < monomorphic : yes
   ; polymorphic : yes
@@ -35,7 +34,6 @@
   ; explicitScopes : no
   ; assertions : yes >
 (** The interpreter only works on dcalc and lcalc, which share these features *)
->>>>>>> 615ad54f
 
 val evaluate_operator :
   (((< features ; .. > as 'a), 'm) gexpr -> ('a, 'm) gexpr) ->
