(* This file is part of the Catala compiler, a specification language for tax
   and social benefits computation rules. Copyright (C) 2020 Inria, contributor:
   Louis Gesbert <louis.gesbert@inria.fr>

   Licensed under the Apache License, Version 2.0 (the "License"); you may not
   use this file except in compliance with the License. You may obtain a copy of
   the License at

   http://www.apache.org/licenses/LICENSE-2.0

   Unless required by applicable law or agreed to in writing, software
   distributed under the License is distributed on an "AS IS" BASIS, WITHOUT
   WARRANTIES OR CONDITIONS OF ANY KIND, either express or implied. See the
   License for the specific language governing permissions and limitations under
   the License. *)

open Catala_utils
open Definitions
include Definitions.Op

let name : type a. a t -> string = function
  | Not -> "o_not"
  | Length -> "o_length"
  | GetDay -> "o_getDay"
  | GetMonth -> "o_getMonth"
  | GetYear -> "o_getYear"
  | FirstDayOfMonth -> "o_firstDayOfMonth"
  | LastDayOfMonth -> "o_lastDayOfMonth"
  | Log _ -> "o_log"
  | Minus -> "o_minus"
  | Minus_int -> "o_minus_int"
  | Minus_rat -> "o_minus_rat"
  | Minus_mon -> "o_minus_mon"
  | Minus_dur -> "o_minus_dur"
  | ToRat -> "o_torat"
  | ToRat_int -> "o_torat_int"
  | ToRat_mon -> "o_torat_mon"
  | ToMoney -> "o_tomoney"
  | ToMoney_rat -> "o_tomoney_rat"
  | Round -> "o_round"
  | Round_rat -> "o_round_rat"
  | Round_mon -> "o_round_mon"
  | And -> "o_and"
  | Or -> "o_or"
  | Xor -> "o_xor"
  | Eq -> "o_eq"
  | Map -> "o_map"
  | Concat -> "o_concat"
  | Filter -> "o_filter"
  | Reduce -> "o_reduce"
  | Add -> "o_add"
  | Add_int_int -> "o_add_int_int"
  | Add_rat_rat -> "o_add_rat_rat"
  | Add_mon_mon -> "o_add_mon_mon"
  | Add_dat_dur rm -> begin
    match rm with
    | RoundUp -> "o_add_dat_dur RoundUp"
    | RoundDown -> "o_add_dat_dur RoundDown"
    | AbortOnRound -> "o_add_dat_dur AbortOnRound"
  end
  | Add_dur_dur -> "o_add_dur_dur"
  | Sub -> "o_sub"
  | Sub_int_int -> "o_sub_int_int"
  | Sub_rat_rat -> "o_sub_rat_rat"
  | Sub_mon_mon -> "o_sub_mon_mon"
  | Sub_dat_dat -> "o_sub_dat_dat"
  | Sub_dat_dur -> "o_sub_dat_dur"
  | Sub_dur_dur -> "o_sub_dur_dur"
  | Mult -> "o_mult"
  | Mult_int_int -> "o_mult_int_int"
  | Mult_rat_rat -> "o_mult_rat_rat"
  | Mult_mon_rat -> "o_mult_mon_rat"
  | Mult_dur_int -> "o_mult_dur_int"
  | Div -> "o_div"
  | Div_int_int -> "o_div_int_int"
  | Div_rat_rat -> "o_div_rat_rat"
  | Div_mon_mon -> "o_div_mon_mon"
  | Div_mon_rat -> "o_div_mon_mon"
  | Div_dur_dur -> "o_div_dur_dur"
  | Lt -> "o_lt"
  | Lt_int_int -> "o_lt_int_int"
  | Lt_rat_rat -> "o_lt_rat_rat"
  | Lt_mon_mon -> "o_lt_mon_mon"
  | Lt_dur_dur -> "o_lt_dur_dur"
  | Lt_dat_dat -> "o_lt_dat_dat"
  | Lte -> "o_lte"
  | Lte_int_int -> "o_lte_int_int"
  | Lte_rat_rat -> "o_lte_rat_rat"
  | Lte_mon_mon -> "o_lte_mon_mon"
  | Lte_dur_dur -> "o_lte_dur_dur"
  | Lte_dat_dat -> "o_lte_dat_dat"
  | Gt -> "o_gt"
  | Gt_int_int -> "o_gt_int_int"
  | Gt_rat_rat -> "o_gt_rat_rat"
  | Gt_mon_mon -> "o_gt_mon_mon"
  | Gt_dur_dur -> "o_gt_dur_dur"
  | Gt_dat_dat -> "o_gt_dat_dat"
  | Gte -> "o_gte"
  | Gte_int_int -> "o_gte_int_int"
  | Gte_rat_rat -> "o_gte_rat_rat"
  | Gte_mon_mon -> "o_gte_mon_mon"
  | Gte_dur_dur -> "o_gte_dur_dur"
  | Gte_dat_dat -> "o_gte_dat_dat"
  | Eq_int_int -> "o_eq_int_int"
  | Eq_rat_rat -> "o_eq_rat_rat"
  | Eq_mon_mon -> "o_eq_mon_mon"
  | Eq_dur_dur -> "o_eq_dur_dur"
  | Eq_dat_dat -> "o_eq_dat_dat"
  | Fold -> "o_fold"
  | HandleDefault -> "o_handledefault"
  | HandleDefaultOpt -> "o_handledefaultopt"

let compare_log_entries l1 l2 =
  match l1, l2 with
  | VarDef t1, VarDef t2 -> Type.compare (t1, Pos.no_pos) (t2, Pos.no_pos)
  | BeginCall, BeginCall
  | EndCall, EndCall
  | PosRecordIfTrueBool, PosRecordIfTrueBool ->
    0
  | VarDef _, _ -> -1
  | _, VarDef _ -> 1
  | BeginCall, _ -> -1
  | _, BeginCall -> 1
  | EndCall, _ -> -1
  | _, EndCall -> 1
  | PosRecordIfTrueBool, _ -> .
  | _, PosRecordIfTrueBool -> .

let compare (type a1 a2) (t1 : a1 t) (t2 : a2 t) =
  match[@ocamlformat "disable"] t1, t2 with
  | Log (l1, info1), Log (l2, info2) -> (
    match compare_log_entries l1 l2 with
    | 0 -> List.compare Uid.MarkedString.compare info1 info2
    | n -> n)
  | Add_dat_dur l, Add_dat_dur r -> Stdlib.compare l r
  | Not, Not
  | Length, Length
  | GetDay, GetDay
  | GetMonth, GetMonth
  | GetYear, GetYear
  | FirstDayOfMonth, FirstDayOfMonth
  | LastDayOfMonth, LastDayOfMonth
  | Minus, Minus
  | Minus_int, Minus_int
  | Minus_rat, Minus_rat
  | Minus_mon, Minus_mon
  | Minus_dur, Minus_dur
  | ToRat, ToRat
  | ToRat_int, ToRat_int
  | ToRat_mon, ToRat_mon
  | ToMoney, ToMoney
  | ToMoney_rat, ToMoney_rat
  | Round, Round
  | Round_rat, Round_rat
  | Round_mon, Round_mon
  | And, And
  | Or, Or
  | Xor, Xor
  | Eq, Eq
  | Map, Map
  | Concat, Concat
  | Filter, Filter
  | Reduce, Reduce
  | Add, Add
  | Add_int_int, Add_int_int
  | Add_rat_rat, Add_rat_rat
  | Add_mon_mon, Add_mon_mon
  | Add_dur_dur, Add_dur_dur
  | Sub, Sub
  | Sub_int_int, Sub_int_int
  | Sub_rat_rat, Sub_rat_rat
  | Sub_mon_mon, Sub_mon_mon
  | Sub_dat_dat, Sub_dat_dat
  | Sub_dat_dur, Sub_dat_dur
  | Sub_dur_dur, Sub_dur_dur
  | Mult, Mult
  | Mult_int_int, Mult_int_int
  | Mult_rat_rat, Mult_rat_rat
  | Mult_mon_rat, Mult_mon_rat
  | Mult_dur_int, Mult_dur_int
  | Div, Div
  | Div_int_int, Div_int_int
  | Div_rat_rat, Div_rat_rat
  | Div_mon_mon, Div_mon_mon
  | Div_mon_rat, Div_mon_rat
  | Div_dur_dur, Div_dur_dur
  | Lt, Lt
  | Lt_int_int, Lt_int_int
  | Lt_rat_rat, Lt_rat_rat
  | Lt_mon_mon, Lt_mon_mon
  | Lt_dat_dat, Lt_dat_dat
  | Lt_dur_dur, Lt_dur_dur
  | Lte, Lte
  | Lte_int_int, Lte_int_int
  | Lte_rat_rat, Lte_rat_rat
  | Lte_mon_mon, Lte_mon_mon
  | Lte_dat_dat, Lte_dat_dat
  | Lte_dur_dur, Lte_dur_dur
  | Gt, Gt
  | Gt_int_int, Gt_int_int
  | Gt_rat_rat, Gt_rat_rat
  | Gt_mon_mon, Gt_mon_mon
  | Gt_dat_dat, Gt_dat_dat
  | Gt_dur_dur, Gt_dur_dur
  | Gte, Gte
  | Gte_int_int, Gte_int_int
  | Gte_rat_rat, Gte_rat_rat
  | Gte_mon_mon, Gte_mon_mon
  | Gte_dat_dat, Gte_dat_dat
  | Gte_dur_dur, Gte_dur_dur
  | Eq_int_int, Eq_int_int
  | Eq_rat_rat, Eq_rat_rat
  | Eq_mon_mon, Eq_mon_mon
  | Eq_dat_dat, Eq_dat_dat
  | Eq_dur_dur, Eq_dur_dur
  | Fold, Fold |HandleDefault, HandleDefault | HandleDefaultOpt, HandleDefaultOpt -> 0
  | Not, _ -> -1 | _, Not -> 1
  | Length, _ -> -1 | _, Length -> 1
  | GetDay, _ -> -1 | _, GetDay -> 1
  | GetMonth, _ -> -1 | _, GetMonth -> 1
  | GetYear, _ -> -1 | _, GetYear -> 1
  | FirstDayOfMonth, _ -> -1 | _, FirstDayOfMonth -> 1
  | LastDayOfMonth, _ -> -1 | _, LastDayOfMonth -> 1
  | Log _, _ -> -1 | _, Log _ -> 1
  | Minus, _ -> -1 | _, Minus -> 1
  | Minus_int, _ -> -1 | _, Minus_int -> 1
  | Minus_rat, _ -> -1 | _, Minus_rat -> 1
  | Minus_mon, _ -> -1 | _, Minus_mon -> 1
  | Minus_dur, _ -> -1 | _, Minus_dur -> 1
  | ToRat, _ -> -1 | _, ToRat -> 1
  | ToRat_int, _ -> -1 | _, ToRat_int -> 1
  | ToRat_mon, _ -> -1 | _, ToRat_mon -> 1
  | ToMoney, _ -> -1 | _, ToMoney -> 1
  | ToMoney_rat, _ -> -1 | _, ToMoney_rat -> 1
  | Round, _ -> -1 | _, Round -> 1
  | Round_rat, _ -> -1 | _, Round_rat -> 1
  | Round_mon, _ -> -1 | _, Round_mon -> 1
  | And, _ -> -1 | _, And -> 1
  | Or, _ -> -1 | _, Or -> 1
  | Xor, _ -> -1 | _, Xor -> 1
  | Eq, _ -> -1 | _, Eq -> 1
  | Map, _ -> -1 | _, Map -> 1
  | Concat, _ -> -1 | _, Concat -> 1
  | Filter, _ -> -1 | _, Filter -> 1
  | Reduce, _ -> -1 | _, Reduce -> 1
  | Add, _ -> -1 | _, Add -> 1
  | Add_int_int, _ -> -1 | _, Add_int_int -> 1
  | Add_rat_rat, _ -> -1 | _, Add_rat_rat -> 1
  | Add_mon_mon, _ -> -1 | _, Add_mon_mon -> 1
  | Add_dat_dur _, _ -> -1 | _, Add_dat_dur _ -> 1
  | Add_dur_dur, _ -> -1 | _, Add_dur_dur -> 1
  | Sub, _ -> -1 | _, Sub -> 1
  | Sub_int_int, _ -> -1 | _, Sub_int_int -> 1
  | Sub_rat_rat, _ -> -1 | _, Sub_rat_rat -> 1
  | Sub_mon_mon, _ -> -1 | _, Sub_mon_mon -> 1
  | Sub_dat_dat, _ -> -1 | _, Sub_dat_dat -> 1
  | Sub_dat_dur, _ -> -1 | _, Sub_dat_dur -> 1
  | Sub_dur_dur, _ -> -1 | _, Sub_dur_dur -> 1
  | Mult, _ -> -1 | _, Mult -> 1
  | Mult_int_int, _ -> -1 | _, Mult_int_int -> 1
  | Mult_rat_rat, _ -> -1 | _, Mult_rat_rat -> 1
  | Mult_mon_rat, _ -> -1 | _, Mult_mon_rat -> 1
  | Mult_dur_int, _ -> -1 | _, Mult_dur_int -> 1
  | Div, _ -> -1 | _, Div -> 1
  | Div_int_int, _ -> -1 | _, Div_int_int -> 1
  | Div_rat_rat, _ -> -1 | _, Div_rat_rat -> 1
  | Div_mon_mon, _ -> -1 | _, Div_mon_mon -> 1
  | Div_mon_rat, _ -> -1 | _, Div_mon_rat -> 1
  | Div_dur_dur, _ -> -1 | _, Div_dur_dur -> 1
  | Lt, _ -> -1 | _, Lt -> 1
  | Lt_int_int, _ -> -1 | _, Lt_int_int -> 1
  | Lt_rat_rat, _ -> -1 | _, Lt_rat_rat -> 1
  | Lt_mon_mon, _ -> -1 | _, Lt_mon_mon -> 1
  | Lt_dat_dat, _ -> -1 | _, Lt_dat_dat -> 1
  | Lt_dur_dur, _ -> -1 | _, Lt_dur_dur -> 1
  | Lte, _ -> -1 | _, Lte -> 1
  | Lte_int_int, _ -> -1 | _, Lte_int_int -> 1
  | Lte_rat_rat, _ -> -1 | _, Lte_rat_rat -> 1
  | Lte_mon_mon, _ -> -1 | _, Lte_mon_mon -> 1
  | Lte_dat_dat, _ -> -1 | _, Lte_dat_dat -> 1
  | Lte_dur_dur, _ -> -1 | _, Lte_dur_dur -> 1
  | Gt, _ -> -1 | _, Gt -> 1
  | Gt_int_int, _ -> -1 | _, Gt_int_int -> 1
  | Gt_rat_rat, _ -> -1 | _, Gt_rat_rat -> 1
  | Gt_mon_mon, _ -> -1 | _, Gt_mon_mon -> 1
  | Gt_dat_dat, _ -> -1 | _, Gt_dat_dat -> 1
  | Gt_dur_dur, _ -> -1 | _, Gt_dur_dur -> 1
  | Gte, _ -> -1 | _, Gte -> 1
  | Gte_int_int, _ -> -1 | _, Gte_int_int -> 1
  | Gte_rat_rat, _ -> -1 | _, Gte_rat_rat -> 1
  | Gte_mon_mon, _ -> -1 | _, Gte_mon_mon -> 1
  | Gte_dat_dat, _ -> -1 | _, Gte_dat_dat -> 1
  | Gte_dur_dur, _ -> -1 | _, Gte_dur_dur -> 1
  | Eq_int_int, _ -> -1 | _, Eq_int_int -> 1
  | Eq_rat_rat, _ -> -1 | _, Eq_rat_rat -> 1
  | Eq_mon_mon, _ -> -1 | _, Eq_mon_mon -> 1
  | Eq_dat_dat, _ -> -1 | _, Eq_dat_dat -> 1
  | Eq_dur_dur, _ -> -1 | _, Eq_dur_dur -> 1
  | HandleDefault, _ -> -1 | _, HandleDefault -> 1
  | HandleDefaultOpt, _ -> -1 | _, HandleDefaultOpt -> 1
  | Fold, _  | _, Fold -> .

let equal t1 t2 = compare t1 t2 = 0

(* Classification of operators *)

let kind_dispatch :
    type a.
    polymorphic:([> polymorphic ] t -> 'b) ->
    monomorphic:([> monomorphic ] t -> 'b) ->
    ?overloaded:([> overloaded ] t -> 'b) ->
    ?resolved:([> resolved ] t -> 'b) ->
    a t ->
    'b =
 fun ~polymorphic ~monomorphic ?(overloaded = fun _ -> assert false)
     ?(resolved = fun _ -> assert false) op ->
  match op with
  | ( Not | GetDay | GetMonth | GetYear | FirstDayOfMonth | LastDayOfMonth | And
    | Or | Xor ) as op ->
    monomorphic op
  | ( Log _ | Length | Eq | Map | Concat | Filter | Reduce | Fold
    | HandleDefault | HandleDefaultOpt ) as op ->
    polymorphic op
  | ( Minus | ToRat | ToMoney | Round | Add | Sub | Mult | Div | Lt | Lte | Gt
    | Gte ) as op ->
    overloaded op
  | ( Minus_int | Minus_rat | Minus_mon | Minus_dur | ToRat_int | ToRat_mon
    | ToMoney_rat | Round_rat | Round_mon | Add_int_int | Add_rat_rat
    | Add_mon_mon | Add_dat_dur _ | Add_dur_dur | Sub_int_int | Sub_rat_rat
    | Sub_mon_mon | Sub_dat_dat | Sub_dat_dur | Sub_dur_dur | Mult_int_int
    | Mult_rat_rat | Mult_mon_rat | Mult_dur_int | Div_int_int | Div_rat_rat
    | Div_mon_mon | Div_mon_rat | Div_dur_dur | Lt_int_int | Lt_rat_rat
    | Lt_mon_mon | Lt_dat_dat | Lt_dur_dur | Lte_int_int | Lte_rat_rat
    | Lte_mon_mon | Lte_dat_dat | Lte_dur_dur | Gt_int_int | Gt_rat_rat
    | Gt_mon_mon | Gt_dat_dat | Gt_dur_dur | Gte_int_int | Gte_rat_rat
    | Gte_mon_mon | Gte_dat_dat | Gte_dur_dur | Eq_int_int | Eq_rat_rat
    | Eq_mon_mon | Eq_dat_dat | Eq_dur_dur ) as op ->
    resolved op

<<<<<<< HEAD
(* Glorified identity... allowed operators are the same in scopelang, dcalc,
   lcalc *)
let translate :
    type k.
    date_rounding option ->
    ([< scopelang | dcalc | lcalc ], k) t ->
    ([< scopelang | dcalc | lcalc ], k) t =
 fun r op ->
  match op with
  | Length -> Length
  | Log (i, l) -> Log (i, l)
  | Eq -> Eq
  | Map -> Map
  | Concat -> Concat
  | Filter -> Filter
  | Reduce -> Reduce
  | Fold -> Fold
  | Not -> Not
  | GetDay -> GetDay
  | GetMonth -> GetMonth
  | GetYear -> GetYear
  | FirstDayOfMonth -> FirstDayOfMonth
  | LastDayOfMonth -> LastDayOfMonth
  | And -> And
  | Or -> Or
  | Xor -> Xor
  | Minus_int -> Minus_int
  | Minus_rat -> Minus_rat
  | Minus_mon -> Minus_mon
  | Minus_dur -> Minus_dur
  | ToRat_int -> ToRat_int
  | ToRat_mon -> ToRat_mon
  | ToMoney_rat -> ToMoney_rat
  | Round_rat -> Round_rat
  | Round_mon -> Round_mon
  | Add_int_int -> Add_int_int
  | Add_rat_rat -> Add_rat_rat
  | Add_mon_mon -> Add_mon_mon
  | Add_dat_dur rmode -> Add_dat_dur (Option.value r ~default:rmode)
  | Add_dur_dur -> Add_dur_dur
  | Sub_int_int -> Sub_int_int
  | Sub_rat_rat -> Sub_rat_rat
  | Sub_mon_mon -> Sub_mon_mon
  | Sub_dat_dat -> Sub_dat_dat
  | Sub_dat_dur -> Sub_dat_dur
  | Sub_dur_dur -> Sub_dur_dur
  | Mult_int_int -> Mult_int_int
  | Mult_rat_rat -> Mult_rat_rat
  | Mult_mon_rat -> Mult_mon_rat
  | Mult_dur_int -> Mult_dur_int
  | Div_int_int -> Div_int_int
  | Div_rat_rat -> Div_rat_rat
  | Div_mon_mon -> Div_mon_mon
  | Div_mon_rat -> Div_mon_rat
  | Div_dur_dur -> Div_dur_dur
  | Lt_int_int -> Lt_int_int
  | Lt_rat_rat -> Lt_rat_rat
  | Lt_mon_mon -> Lt_mon_mon
  | Lt_dat_dat -> Lt_dat_dat
  | Lt_dur_dur -> Lt_dur_dur
  | Lte_int_int -> Lte_int_int
  | Lte_rat_rat -> Lte_rat_rat
  | Lte_mon_mon -> Lte_mon_mon
  | Lte_dat_dat -> Lte_dat_dat
  | Lte_dur_dur -> Lte_dur_dur
  | Gt_int_int -> Gt_int_int
  | Gt_rat_rat -> Gt_rat_rat
  | Gt_mon_mon -> Gt_mon_mon
  | Gt_dat_dat -> Gt_dat_dat
  | Gt_dur_dur -> Gt_dur_dur
  | Gte_int_int -> Gte_int_int
  | Gte_rat_rat -> Gte_rat_rat
  | Gte_mon_mon -> Gte_mon_mon
  | Gte_dat_dat -> Gte_dat_dat
  | Gte_dur_dur -> Gte_dur_dur
  | Eq_int_int -> Eq_int_int
  | Eq_rat_rat -> Eq_rat_rat
  | Eq_mon_mon -> Eq_mon_mon
  | Eq_dat_dat -> Eq_dat_dat
  | Eq_dur_dur -> Eq_dur_dur
  | HandleDefault -> HandleDefault
  | HandleDefaultOpt -> HandleDefaultOpt
=======
let translate
    (t : [< scopelang | dcalc | lcalc > `Monomorphic `Polymorphic `Resolved ] t)
    =
  match t with
  | ( Not | GetDay | GetMonth | GetYear | FirstDayOfMonth | LastDayOfMonth | And
    | Or | Xor ) as op ->
    op
  | (Log _ | Length | Eq | Map | Concat | Filter | Reduce | Fold) as op -> op
  | ( Minus_int | Minus_rat | Minus_mon | Minus_dur | ToRat_int | ToRat_mon
    | ToMoney_rat | Round_rat | Round_mon | Add_int_int | Add_rat_rat
    | Add_mon_mon | Add_dat_dur _ | Add_dur_dur | Sub_int_int | Sub_rat_rat
    | Sub_mon_mon | Sub_dat_dat | Sub_dat_dur | Sub_dur_dur | Mult_int_int
    | Mult_rat_rat | Mult_mon_rat | Mult_dur_int | Div_int_int | Div_rat_rat
    | Div_mon_mon | Div_mon_rat | Div_dur_dur | Lt_int_int | Lt_rat_rat
    | Lt_mon_mon | Lt_dat_dat | Lt_dur_dur | Lte_int_int | Lte_rat_rat
    | Lte_mon_mon | Lte_dat_dat | Lte_dur_dur | Gt_int_int | Gt_rat_rat
    | Gt_mon_mon | Gt_dat_dat | Gt_dur_dur | Gte_int_int | Gte_rat_rat
    | Gte_mon_mon | Gte_dat_dat | Gte_dur_dur | Eq_int_int | Eq_rat_rat
    | Eq_mon_mon | Eq_dat_dat | Eq_dur_dur ) as op ->
    op
>>>>>>> 8c31e5ea

let monomorphic_type ((op : monomorphic t), pos) =
  let args, ret =
    match op with
    | Not -> [TBool], TBool
    | GetDay -> [TDate], TInt
    | GetMonth -> [TDate], TInt
    | GetYear -> [TDate], TInt
    | FirstDayOfMonth -> [TDate], TDate
    | LastDayOfMonth -> [TDate], TDate
    | And -> [TBool; TBool], TBool
    | Or -> [TBool; TBool], TBool
    | Xor -> [TBool; TBool], TBool
  in
  TArrow (List.map (fun tau -> TLit tau, pos) args, (TLit ret, pos)), pos

(** Rules for overloads definitions:

    - the concrete operator, including its return type, is uniquely determined
      by the type of the operands

    - no resolved version of an operator should be the redefinition of another
      one with an added conversion. For example, [int + rat -> rat] is not
      acceptable (that would amount to implicit casts).

    These two points can be generalised for binary operators as: when
    considering an operator with type ['a -> 'b -> 'c], for any given two among
    ['a], ['b] and ['c], there should be a unique solution for the third. *)

let resolved_type ((op : resolved t), pos) =
  let args, ret =
    match op with
    | Minus_int -> [TInt], TInt
    | Minus_rat -> [TRat], TRat
    | Minus_mon -> [TMoney], TMoney
    | Minus_dur -> [TDuration], TDuration
    | ToRat_int -> [TInt], TRat
    | ToRat_mon -> [TMoney], TRat
    | ToMoney_rat -> [TRat], TMoney
    | Round_rat -> [TRat], TRat
    | Round_mon -> [TMoney], TMoney
    | Add_int_int -> [TInt; TInt], TInt
    | Add_rat_rat -> [TRat; TRat], TRat
    | Add_mon_mon -> [TMoney; TMoney], TMoney
    | Add_dat_dur _ -> [TDate; TDuration], TDate
    | Add_dur_dur -> [TDuration; TDuration], TDuration
    | Sub_int_int -> [TInt; TInt], TInt
    | Sub_rat_rat -> [TRat; TRat], TRat
    | Sub_mon_mon -> [TMoney; TMoney], TMoney
    | Sub_dat_dat -> [TDate; TDate], TDuration
    | Sub_dat_dur -> [TDate; TDuration], TDuration
    | Sub_dur_dur -> [TDuration; TDuration], TDuration
    | Mult_int_int -> [TInt; TInt], TInt
    | Mult_rat_rat -> [TRat; TRat], TRat
    | Mult_mon_rat -> [TMoney; TRat], TMoney
    | Mult_dur_int -> [TDuration; TInt], TDuration
    | Div_int_int -> [TInt; TInt], TRat
    | Div_rat_rat -> [TRat; TRat], TRat
    | Div_mon_mon -> [TMoney; TMoney], TRat
    | Div_mon_rat -> [TMoney; TRat], TMoney
    | Div_dur_dur -> [TDuration; TDuration], TRat
    | Lt_int_int -> [TInt; TInt], TBool
    | Lt_rat_rat -> [TRat; TRat], TBool
    | Lt_mon_mon -> [TMoney; TMoney], TBool
    | Lt_dat_dat -> [TDate; TDate], TBool
    | Lt_dur_dur -> [TDuration; TDuration], TBool
    | Lte_int_int -> [TInt; TInt], TBool
    | Lte_rat_rat -> [TRat; TRat], TBool
    | Lte_mon_mon -> [TMoney; TMoney], TBool
    | Lte_dat_dat -> [TDate; TDate], TBool
    | Lte_dur_dur -> [TDuration; TDuration], TBool
    | Gt_int_int -> [TInt; TInt], TBool
    | Gt_rat_rat -> [TRat; TRat], TBool
    | Gt_mon_mon -> [TMoney; TMoney], TBool
    | Gt_dat_dat -> [TDate; TDate], TBool
    | Gt_dur_dur -> [TDuration; TDuration], TBool
    | Gte_int_int -> [TInt; TInt], TBool
    | Gte_rat_rat -> [TRat; TRat], TBool
    | Gte_mon_mon -> [TMoney; TMoney], TBool
    | Gte_dat_dat -> [TDate; TDate], TBool
    | Gte_dur_dur -> [TDuration; TDuration], TBool
    | Eq_int_int -> [TInt; TInt], TBool
    | Eq_rat_rat -> [TRat; TRat], TBool
    | Eq_mon_mon -> [TMoney; TMoney], TBool
    | Eq_dat_dat -> [TDate; TDate], TBool
    | Eq_dur_dur -> [TDuration; TDuration], TBool
  in
  TArrow (List.map (fun tau -> TLit tau, pos) args, (TLit ret, pos)), pos

let resolve_overload_aux (op : [< overloaded ] t) (operands : typ_lit list) :
    [> resolved ] t * [ `Straight | `Reversed ] =
  match op, operands with
  | Minus, [TInt] -> Minus_int, `Straight
  | Minus, [TRat] -> Minus_rat, `Straight
  | Minus, [TMoney] -> Minus_mon, `Straight
  | Minus, [TDuration] -> Minus_dur, `Straight
  | ToRat, [TInt] -> ToRat_int, `Straight
  | ToRat, [TMoney] -> ToRat_mon, `Straight
  | ToMoney, [TRat] -> ToMoney_rat, `Straight
  | Round, [TRat] -> Round_rat, `Straight
  | Round, [TMoney] -> Round_mon, `Straight
  | Add, [TInt; TInt] -> Add_int_int, `Straight
  | Add, [TRat; TRat] -> Add_rat_rat, `Straight
  | Add, [TMoney; TMoney] -> Add_mon_mon, `Straight
  | Add, [TDuration; TDuration] -> Add_dur_dur, `Straight
  | Add, [TDate; TDuration] -> Add_dat_dur AbortOnRound, `Straight
  | Add, [TDuration; TDate] -> Add_dat_dur AbortOnRound, `Reversed
  | Sub, [TInt; TInt] -> Sub_int_int, `Straight
  | Sub, [TRat; TRat] -> Sub_rat_rat, `Straight
  | Sub, [TMoney; TMoney] -> Sub_mon_mon, `Straight
  | Sub, [TDuration; TDuration] -> Sub_dur_dur, `Straight
  | Sub, [TDate; TDate] -> Sub_dat_dat, `Straight
  | Sub, [TDate; TDuration] -> Sub_dat_dur, `Straight
  | Mult, [TInt; TInt] -> Mult_int_int, `Straight
  | Mult, [TRat; TRat] -> Mult_rat_rat, `Straight
  | Mult, [TMoney; TRat] -> Mult_mon_rat, `Straight
  | Mult, [TRat; TMoney] -> Mult_mon_rat, `Reversed
  | Mult, [TDuration; TInt] -> Mult_dur_int, `Straight
  | Mult, [TInt; TDuration] -> Mult_dur_int, `Reversed
  | Div, [TInt; TInt] -> Div_int_int, `Straight
  | Div, [TRat; TRat] -> Div_rat_rat, `Straight
  | Div, [TMoney; TMoney] -> Div_mon_mon, `Straight
  | Div, [TMoney; TRat] -> Div_mon_rat, `Straight
  | Div, [TDuration; TDuration] -> Div_dur_dur, `Straight
  | Lt, [TInt; TInt] -> Lt_int_int, `Straight
  | Lt, [TRat; TRat] -> Lt_rat_rat, `Straight
  | Lt, [TMoney; TMoney] -> Lt_mon_mon, `Straight
  | Lt, [TDuration; TDuration] -> Lt_dur_dur, `Straight
  | Lt, [TDate; TDate] -> Lt_dat_dat, `Straight
  | Lte, [TInt; TInt] -> Lte_int_int, `Straight
  | Lte, [TRat; TRat] -> Lte_rat_rat, `Straight
  | Lte, [TMoney; TMoney] -> Lte_mon_mon, `Straight
  | Lte, [TDuration; TDuration] -> Lte_dur_dur, `Straight
  | Lte, [TDate; TDate] -> Lte_dat_dat, `Straight
  | Gt, [TInt; TInt] -> Gt_int_int, `Straight
  | Gt, [TRat; TRat] -> Gt_rat_rat, `Straight
  | Gt, [TMoney; TMoney] -> Gt_mon_mon, `Straight
  | Gt, [TDuration; TDuration] -> Gt_dur_dur, `Straight
  | Gt, [TDate; TDate] -> Gt_dat_dat, `Straight
  | Gte, [TInt; TInt] -> Gte_int_int, `Straight
  | Gte, [TRat; TRat] -> Gte_rat_rat, `Straight
  | Gte, [TMoney; TMoney] -> Gte_mon_mon, `Straight
  | Gte, [TDuration; TDuration] -> Gte_dur_dur, `Straight
  | Gte, [TDate; TDate] -> Gte_dat_dat, `Straight
  | ( ( Minus | ToRat | ToMoney | Round | Add | Sub | Mult | Div | Lt | Lte | Gt
      | Gte ),
      _ ) ->
    raise Not_found

let resolve_overload ctx (op : overloaded t Marked.pos) (operands : typ list) :
    [> resolved ] t * [ `Straight | `Reversed ] =
  try
    let operands =
      List.map
        (fun t ->
          match Marked.unmark t with TLit tl -> tl | _ -> raise Not_found)
        operands
    in
    resolve_overload_aux (Marked.unmark op) operands
  with Not_found ->
    Errors.raise_multispanned_error
      ((None, Marked.get_mark op)
      :: List.map
           (fun ty ->
             ( Some
                 (Format.asprintf "Type %a coming from expression:"
                    (Print.typ ctx) ty),
               Marked.get_mark ty ))
           operands)
      "I don't know how to apply operator %a on types %a" Print.operator
      (Marked.unmark op)
      (Format.pp_print_list
         ~pp_sep:(fun ppf () -> Format.fprintf ppf " and@ ")
         (Print.typ ctx))
      operands

let overload_type ctx (op : overloaded t Marked.pos) (operands : typ list) : typ
    =
  let rop = fst (resolve_overload ctx op operands) in
  resolved_type (Marked.same_mark_as rop op)<|MERGE_RESOLUTION|>--- conflicted
+++ resolved
@@ -337,90 +337,6 @@
     | Eq_mon_mon | Eq_dat_dat | Eq_dur_dur ) as op ->
     resolved op
 
-<<<<<<< HEAD
-(* Glorified identity... allowed operators are the same in scopelang, dcalc,
-   lcalc *)
-let translate :
-    type k.
-    date_rounding option ->
-    ([< scopelang | dcalc | lcalc ], k) t ->
-    ([< scopelang | dcalc | lcalc ], k) t =
- fun r op ->
-  match op with
-  | Length -> Length
-  | Log (i, l) -> Log (i, l)
-  | Eq -> Eq
-  | Map -> Map
-  | Concat -> Concat
-  | Filter -> Filter
-  | Reduce -> Reduce
-  | Fold -> Fold
-  | Not -> Not
-  | GetDay -> GetDay
-  | GetMonth -> GetMonth
-  | GetYear -> GetYear
-  | FirstDayOfMonth -> FirstDayOfMonth
-  | LastDayOfMonth -> LastDayOfMonth
-  | And -> And
-  | Or -> Or
-  | Xor -> Xor
-  | Minus_int -> Minus_int
-  | Minus_rat -> Minus_rat
-  | Minus_mon -> Minus_mon
-  | Minus_dur -> Minus_dur
-  | ToRat_int -> ToRat_int
-  | ToRat_mon -> ToRat_mon
-  | ToMoney_rat -> ToMoney_rat
-  | Round_rat -> Round_rat
-  | Round_mon -> Round_mon
-  | Add_int_int -> Add_int_int
-  | Add_rat_rat -> Add_rat_rat
-  | Add_mon_mon -> Add_mon_mon
-  | Add_dat_dur rmode -> Add_dat_dur (Option.value r ~default:rmode)
-  | Add_dur_dur -> Add_dur_dur
-  | Sub_int_int -> Sub_int_int
-  | Sub_rat_rat -> Sub_rat_rat
-  | Sub_mon_mon -> Sub_mon_mon
-  | Sub_dat_dat -> Sub_dat_dat
-  | Sub_dat_dur -> Sub_dat_dur
-  | Sub_dur_dur -> Sub_dur_dur
-  | Mult_int_int -> Mult_int_int
-  | Mult_rat_rat -> Mult_rat_rat
-  | Mult_mon_rat -> Mult_mon_rat
-  | Mult_dur_int -> Mult_dur_int
-  | Div_int_int -> Div_int_int
-  | Div_rat_rat -> Div_rat_rat
-  | Div_mon_mon -> Div_mon_mon
-  | Div_mon_rat -> Div_mon_rat
-  | Div_dur_dur -> Div_dur_dur
-  | Lt_int_int -> Lt_int_int
-  | Lt_rat_rat -> Lt_rat_rat
-  | Lt_mon_mon -> Lt_mon_mon
-  | Lt_dat_dat -> Lt_dat_dat
-  | Lt_dur_dur -> Lt_dur_dur
-  | Lte_int_int -> Lte_int_int
-  | Lte_rat_rat -> Lte_rat_rat
-  | Lte_mon_mon -> Lte_mon_mon
-  | Lte_dat_dat -> Lte_dat_dat
-  | Lte_dur_dur -> Lte_dur_dur
-  | Gt_int_int -> Gt_int_int
-  | Gt_rat_rat -> Gt_rat_rat
-  | Gt_mon_mon -> Gt_mon_mon
-  | Gt_dat_dat -> Gt_dat_dat
-  | Gt_dur_dur -> Gt_dur_dur
-  | Gte_int_int -> Gte_int_int
-  | Gte_rat_rat -> Gte_rat_rat
-  | Gte_mon_mon -> Gte_mon_mon
-  | Gte_dat_dat -> Gte_dat_dat
-  | Gte_dur_dur -> Gte_dur_dur
-  | Eq_int_int -> Eq_int_int
-  | Eq_rat_rat -> Eq_rat_rat
-  | Eq_mon_mon -> Eq_mon_mon
-  | Eq_dat_dat -> Eq_dat_dat
-  | Eq_dur_dur -> Eq_dur_dur
-  | HandleDefault -> HandleDefault
-  | HandleDefaultOpt -> HandleDefaultOpt
-=======
 let translate
     (t : [< scopelang | dcalc | lcalc > `Monomorphic `Polymorphic `Resolved ] t)
     =
@@ -439,9 +355,8 @@
     | Lte_mon_mon | Lte_dat_dat | Lte_dur_dur | Gt_int_int | Gt_rat_rat
     | Gt_mon_mon | Gt_dat_dat | Gt_dur_dur | Gte_int_int | Gte_rat_rat
     | Gte_mon_mon | Gte_dat_dat | Gte_dur_dur | Eq_int_int | Eq_rat_rat
-    | Eq_mon_mon | Eq_dat_dat | Eq_dur_dur ) as op ->
+    | Eq_mon_mon | Eq_dat_dat | Eq_dur_dur | HandleDefault | HandleDefaultOpt ) as op ->
     op
->>>>>>> 8c31e5ea
 
 let monomorphic_type ((op : monomorphic t), pos) =
   let args, ret =
