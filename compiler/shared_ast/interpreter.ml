(* This file is part of the Catala compiler, a specification language for tax
   and social benefits computation rules. Copyright (C) 2020 Inria, contributor:
   Denis Merigoux <denis.merigoux@inria.fr>, Emile Rolley
   <emile.rolley@tuta.io>, Alain Delaët <alain.delaet--tixeuil@inria.Fr>, Louis
   Gesbert <louis.gesbert@inria.fr>

   Licensed under the Apache License, Version 2.0 (the "License"); you may not
   use this file except in compliance with the License. You may obtain a copy of
   the License at

   http://www.apache.org/licenses/LICENSE-2.0

   Unless required by applicable law or agreed to in writing, software
   distributed under the License is distributed on an "AS IS" BASIS, WITHOUT
   WARRANTIES OR CONDITIONS OF ANY KIND, either express or implied. See the
   License for the specific language governing permissions and limitations under
   the License. *)

(** Reference interpreter for the default calculus *)

open Catala_utils
open Definitions
open Op
module Runtime = Runtime_ocaml.Runtime

(** {1 Helpers} *)

let is_empty_error : type a. (a, 'm) gexpr -> bool =
 fun e -> match Marked.unmark e with EEmptyError -> true | _ -> false

(** [e' = propagate_empty_error e f] return [EEmptyError] if [e] is
    [EEmptyError], else it apply [f] on not-empty term [e]. *)
let propagate_empty_error :
    type a. (a, 'm) gexpr -> ((a, 'm) gexpr -> (a, 'm) gexpr) -> (a, 'm) gexpr =
 fun e f -> match e with (EEmptyError, _) as e -> e | e -> f e

(** [e' = propagate_empty_error_list elist f] return [EEmptyError] if one lement
    of [es] is [EEmptyError], else it apply [f] on not-empty term list [elist]. *)
let propagate_empty_error_list elist f =
  let rec aux acc = function
    | [] -> f (List.rev acc)
    | e :: r -> propagate_empty_error e (fun e -> aux (e :: acc) r)
  in
  aux [] elist

let log_indent = ref 0

(* TODO: we should provide a generic way to print logs, that work across the
   different backends: python, ocaml, javascript, and interpreter *)

(** {1 Evaluation} *)
let print_log entry infos pos e =
  if !Cli.trace_flag then
    match entry with
    | VarDef _ ->
      (* TODO: this usage of Format is broken, Formatting requires that all is
         formatted in one pass, without going through intermediate "%s" *)
      Cli.log_format "%*s%a %a: %s" (!log_indent * 2) "" Print.log_entry entry
        Print.uid_list infos
<<<<<<< HEAD
        (let expr_str =
           Format.asprintf "%a"
             (Expr.format ctx ~hide_function_body:true ~debug:false)
             e
         in
         let expr_str =
           Re.Pcre.substitute ~rex:(Re.Pcre.regexp "\n\\s*")
             ~subst:(fun _ -> " ")
             expr_str
         in
         Cli.with_style [ANSITerminal.green] "%s" expr_str)
=======
        (match Marked.unmark e with
        | EAbs _ -> Cli.with_style [ANSITerminal.green] "<function>"
        | _ ->
          let expr_str = Format.asprintf "%a" (Print.expr ()) e in
          let expr_str =
            Re.Pcre.substitute ~rex:(Re.Pcre.regexp "\n\\s*")
              ~subst:(fun _ -> " ")
              expr_str
          in
          Cli.with_style [ANSITerminal.green] "%s" expr_str)
>>>>>>> 2a43929d
    | PosRecordIfTrueBool -> (
      match pos <> Pos.no_pos, Marked.unmark e with
      | true, ELit (LBool true) ->
        Cli.log_format "%*s%a%s:\n%s" (!log_indent * 2) "" Print.log_entry entry
          (Cli.with_style [ANSITerminal.green] "Definition applied")
          (Cli.add_prefix_to_each_line (Pos.retrieve_loc_text pos) (fun _ ->
               Format.asprintf "%*s" (!log_indent * 2) ""))
      | _ -> ())
    | BeginCall ->
      Cli.log_format "%*s%a %a" (!log_indent * 2) "" Print.log_entry entry
        Print.uid_list infos;
      log_indent := !log_indent + 1
    | EndCall ->
      log_indent := !log_indent - 1;
      Cli.log_format "%*s%a %a" (!log_indent * 2) "" Print.log_entry entry
        Print.uid_list infos

exception CatalaException of except

(* Todo: this should be handled early when resolving overloads. Here we have
   proper structural equality, but the OCaml backend for example uses the
   builtin equality function instead of this. *)
let handle_eq evaluate_operator pos e1 e2 =
  let open Runtime.Oper in
  match e1, e2 with
  | ELit LUnit, ELit LUnit -> true
  | ELit (LBool b1), ELit (LBool b2) -> not (o_xor b1 b2)
  | ELit (LInt x1), ELit (LInt x2) -> o_eq_int_int x1 x2
  | ELit (LRat x1), ELit (LRat x2) -> o_eq_rat_rat x1 x2
  | ELit (LMoney x1), ELit (LMoney x2) -> o_eq_mon_mon x1 x2
  | ELit (LDuration x1), ELit (LDuration x2) -> o_eq_dur_dur x1 x2
  | ELit (LDate x1), ELit (LDate x2) -> o_eq_dat_dat x1 x2
  | EArray es1, EArray es2 -> (
    try
      List.for_all2
        (fun e1 e2 ->
          match Marked.unmark (evaluate_operator Eq pos [e1; e2]) with
          | ELit (LBool b) -> b
          | _ -> assert false
          (* should not happen *))
        es1 es2
    with Invalid_argument _ -> false)
  | EStruct { fields = es1; name = s1 }, EStruct { fields = es2; name = s2 } ->
    StructName.equal s1 s2
    && StructField.Map.equal
         (fun e1 e2 ->
           match Marked.unmark (evaluate_operator Eq pos [e1; e2]) with
           | ELit (LBool b) -> b
           | _ -> assert false
           (* should not happen *))
         es1 es2
  | ( EInj { e = e1; cons = i1; name = en1 },
      EInj { e = e2; cons = i2; name = en2 } ) -> (
    try
      EnumName.equal en1 en2
      && EnumConstructor.equal i1 i2
      &&
      match Marked.unmark (evaluate_operator Eq pos [e1; e2]) with
      | ELit (LBool b) -> b
      | _ -> assert false
      (* should not happen *)
    with Invalid_argument _ -> false)
  | _, _ -> false (* comparing anything else return false *)

(* Call-by-value: the arguments are expected to be already evaluated here *)
let rec evaluate_operator
    evaluate_expr
    (op : < overloaded : no ; .. > operator)
    m
    args =
  let pos = Expr.mark_pos m in
  let protect f x y =
    let get_binop_args_pos = function
      | (arg0 :: arg1 :: _ : ('t, 'm) gexpr list) ->
        [None, Expr.pos arg0; None, Expr.pos arg1]
      | _ -> assert false
    in
    try f x y with
    | Division_by_zero ->
      Errors.raise_multispanned_error
        [
          Some "The division operator:", pos;
          Some "The null denominator:", Expr.pos (List.nth args 1);
        ]
        "division by zero at runtime"
    | Runtime.UncomparableDurations ->
      Errors.raise_multispanned_error (get_binop_args_pos args)
        "Cannot compare together durations that cannot be converted to a \
         precise number of days"
  in
  let err () =
    Errors.raise_multispanned_error
      ([Some "Operator:", pos]
      @ List.mapi
          (fun i arg ->
            ( Some
                (Format.asprintf "Argument n°%d, value %a" (i + 1)
                   (Print.expr ()) arg),
              Expr.pos arg ))
          args)
      "Operator applied to the wrong arguments\n\
       (should not happen if the term was well-typed)"
  in
  propagate_empty_error_list args
  @@ fun args ->
  let open Runtime.Oper in
  Marked.mark m
  @@
  match op, args with
  | Length, [(EArray es, _)] ->
    ELit (LInt (Runtime.integer_of_int (List.length es)))
  | Log (entry, infos), [e'] ->
    print_log entry infos pos e';
    Marked.unmark e'
  | Eq, [(e1, _); (e2, _)] ->
    ELit (LBool (handle_eq (evaluate_operator evaluate_expr) m e1 e2))
  | Map, [f; (EArray es, _)] ->
    EArray
      (List.map
         (fun e' ->
           evaluate_expr (Marked.same_mark_as (EApp { f; args = [e'] }) e'))
         es)
  | Reduce, [_; default; (EArray [], _)] -> Marked.unmark default
  | Reduce, [f; _; (EArray (x0 :: xn), _)] ->
    Marked.unmark
      (List.fold_left
         (fun acc x ->
           evaluate_expr (Marked.same_mark_as (EApp { f; args = [acc; x] }) f))
         x0 xn)
  | Concat, [(EArray es1, _); (EArray es2, _)] -> EArray (es1 @ es2)
  | Filter, [f; (EArray es, _)] ->
    EArray
      (List.filter
         (fun e' ->
           match
             evaluate_expr (Marked.same_mark_as (EApp { f; args = [e'] }) e')
           with
           | ELit (LBool b), _ -> b
           | _ ->
             Errors.raise_spanned_error
               (Expr.pos (List.nth args 0))
               "This predicate evaluated to something else than a boolean \
                (should not happen if the term was well-typed)")
         es)
  | Fold, [f; init; (EArray es, _)] ->
    Marked.unmark
      (List.fold_left
         (fun acc e' ->
           evaluate_expr (Marked.same_mark_as (EApp { f; args = [acc; e'] }) e'))
         init es)
  | (Length | Log _ | Eq | Map | Concat | Filter | Fold | Reduce), _ -> err ()
  | Not, [(ELit (LBool b), _)] -> ELit (LBool (o_not b))
  | GetDay, [(ELit (LDate d), _)] -> ELit (LInt (o_getDay d))
  | GetMonth, [(ELit (LDate d), _)] -> ELit (LInt (o_getMonth d))
  | GetYear, [(ELit (LDate d), _)] -> ELit (LInt (o_getYear d))
  | FirstDayOfMonth, [(ELit (LDate d), _)] -> ELit (LDate (o_firstDayOfMonth d))
  | LastDayOfMonth, [(ELit (LDate d), _)] -> ELit (LDate (o_lastDayOfMonth d))
  | And, [(ELit (LBool b1), _); (ELit (LBool b2), _)] ->
    ELit (LBool (o_and b1 b2))
  | Or, [(ELit (LBool b1), _); (ELit (LBool b2), _)] ->
    ELit (LBool (o_or b1 b2))
  | Xor, [(ELit (LBool b1), _); (ELit (LBool b2), _)] ->
    ELit (LBool (o_xor b1 b2))
  | ( ( Not | GetDay | GetMonth | GetYear | FirstDayOfMonth | LastDayOfMonth
      | And | Or | Xor ),
      _ ) ->
    err ()
  | Minus_int, [(ELit (LInt x), _)] -> ELit (LInt (o_minus_int x))
  | Minus_rat, [(ELit (LRat x), _)] -> ELit (LRat (o_minus_rat x))
  | Minus_mon, [(ELit (LMoney x), _)] -> ELit (LMoney (o_minus_mon x))
  | Minus_dur, [(ELit (LDuration x), _)] -> ELit (LDuration (o_minus_dur x))
  | ToRat_int, [(ELit (LInt i), _)] -> ELit (LRat (o_torat_int i))
  | ToRat_mon, [(ELit (LMoney i), _)] -> ELit (LRat (o_torat_mon i))
  | ToMoney_rat, [(ELit (LRat i), _)] -> ELit (LMoney (o_tomoney_rat i))
  | Round_mon, [(ELit (LMoney m), _)] -> ELit (LMoney (o_round_mon m))
  | Round_rat, [(ELit (LRat m), _)] -> ELit (LRat (o_round_rat m))
  | Add_int_int, [(ELit (LInt x), _); (ELit (LInt y), _)] ->
    ELit (LInt (o_add_int_int x y))
  | Add_rat_rat, [(ELit (LRat x), _); (ELit (LRat y), _)] ->
    ELit (LRat (o_add_rat_rat x y))
  | Add_mon_mon, [(ELit (LMoney x), _); (ELit (LMoney y), _)] ->
    ELit (LMoney (o_add_mon_mon x y))
  | Add_dat_dur r, [(ELit (LDate x), _); (ELit (LDuration y), _)] ->
    ELit (LDate (o_add_dat_dur r x y))
  | Add_dur_dur, [(ELit (LDuration x), _); (ELit (LDuration y), _)] ->
    ELit (LDuration (o_add_dur_dur x y))
  | Sub_int_int, [(ELit (LInt x), _); (ELit (LInt y), _)] ->
    ELit (LInt (o_sub_int_int x y))
  | Sub_rat_rat, [(ELit (LRat x), _); (ELit (LRat y), _)] ->
    ELit (LRat (o_sub_rat_rat x y))
  | Sub_mon_mon, [(ELit (LMoney x), _); (ELit (LMoney y), _)] ->
    ELit (LMoney (o_sub_mon_mon x y))
  | Sub_dat_dat, [(ELit (LDate x), _); (ELit (LDate y), _)] ->
    ELit (LDuration (o_sub_dat_dat x y))
  | Sub_dat_dur, [(ELit (LDate x), _); (ELit (LDuration y), _)] ->
    ELit (LDate (o_sub_dat_dur x y))
  | Sub_dur_dur, [(ELit (LDuration x), _); (ELit (LDuration y), _)] ->
    ELit (LDuration (o_sub_dur_dur x y))
  | Mult_int_int, [(ELit (LInt x), _); (ELit (LInt y), _)] ->
    ELit (LInt (o_mult_int_int x y))
  | Mult_rat_rat, [(ELit (LRat x), _); (ELit (LRat y), _)] ->
    ELit (LRat (o_mult_rat_rat x y))
  | Mult_mon_rat, [(ELit (LMoney x), _); (ELit (LRat y), _)] ->
    ELit (LMoney (o_mult_mon_rat x y))
  | Mult_dur_int, [(ELit (LDuration x), _); (ELit (LInt y), _)] ->
    ELit (LDuration (o_mult_dur_int x y))
  | Div_int_int, [(ELit (LInt x), _); (ELit (LInt y), _)] ->
    ELit (LRat (protect o_div_int_int x y))
  | Div_rat_rat, [(ELit (LRat x), _); (ELit (LRat y), _)] ->
    ELit (LRat (protect o_div_rat_rat x y))
  | Div_mon_mon, [(ELit (LMoney x), _); (ELit (LMoney y), _)] ->
    ELit (LRat (protect o_div_mon_mon x y))
  | Div_mon_rat, [(ELit (LMoney x), _); (ELit (LRat y), _)] ->
    ELit (LMoney (protect o_div_mon_rat x y))
  | Div_dur_dur, [(ELit (LDuration x), _); (ELit (LDuration y), _)] ->
    ELit (LRat (protect o_div_dur_dur x y))
  | Lt_int_int, [(ELit (LInt x), _); (ELit (LInt y), _)] ->
    ELit (LBool (o_lt_int_int x y))
  | Lt_rat_rat, [(ELit (LRat x), _); (ELit (LRat y), _)] ->
    ELit (LBool (o_lt_rat_rat x y))
  | Lt_mon_mon, [(ELit (LMoney x), _); (ELit (LMoney y), _)] ->
    ELit (LBool (o_lt_mon_mon x y))
  | Lt_dat_dat, [(ELit (LDate x), _); (ELit (LDate y), _)] ->
    ELit (LBool (o_lt_dat_dat x y))
  | Lt_dur_dur, [(ELit (LDuration x), _); (ELit (LDuration y), _)] ->
    ELit (LBool (protect o_lt_dur_dur x y))
  | Lte_int_int, [(ELit (LInt x), _); (ELit (LInt y), _)] ->
    ELit (LBool (o_lte_int_int x y))
  | Lte_rat_rat, [(ELit (LRat x), _); (ELit (LRat y), _)] ->
    ELit (LBool (o_lte_rat_rat x y))
  | Lte_mon_mon, [(ELit (LMoney x), _); (ELit (LMoney y), _)] ->
    ELit (LBool (o_lte_mon_mon x y))
  | Lte_dat_dat, [(ELit (LDate x), _); (ELit (LDate y), _)] ->
    ELit (LBool (o_lte_dat_dat x y))
  | Lte_dur_dur, [(ELit (LDuration x), _); (ELit (LDuration y), _)] ->
    ELit (LBool (protect o_lte_dur_dur x y))
  | Gt_int_int, [(ELit (LInt x), _); (ELit (LInt y), _)] ->
    ELit (LBool (o_gt_int_int x y))
  | Gt_rat_rat, [(ELit (LRat x), _); (ELit (LRat y), _)] ->
    ELit (LBool (o_gt_rat_rat x y))
  | Gt_mon_mon, [(ELit (LMoney x), _); (ELit (LMoney y), _)] ->
    ELit (LBool (o_gt_mon_mon x y))
  | Gt_dat_dat, [(ELit (LDate x), _); (ELit (LDate y), _)] ->
    ELit (LBool (o_gt_dat_dat x y))
  | Gt_dur_dur, [(ELit (LDuration x), _); (ELit (LDuration y), _)] ->
    ELit (LBool (protect o_gt_dur_dur x y))
  | Gte_int_int, [(ELit (LInt x), _); (ELit (LInt y), _)] ->
    ELit (LBool (o_gte_int_int x y))
  | Gte_rat_rat, [(ELit (LRat x), _); (ELit (LRat y), _)] ->
    ELit (LBool (o_gte_rat_rat x y))
  | Gte_mon_mon, [(ELit (LMoney x), _); (ELit (LMoney y), _)] ->
    ELit (LBool (o_gte_mon_mon x y))
  | Gte_dat_dat, [(ELit (LDate x), _); (ELit (LDate y), _)] ->
    ELit (LBool (o_gte_dat_dat x y))
  | Gte_dur_dur, [(ELit (LDuration x), _); (ELit (LDuration y), _)] ->
    ELit (LBool (protect o_gte_dur_dur x y))
  | Eq_int_int, [(ELit (LInt x), _); (ELit (LInt y), _)] ->
    ELit (LBool (o_eq_int_int x y))
  | Eq_rat_rat, [(ELit (LRat x), _); (ELit (LRat y), _)] ->
    ELit (LBool (o_eq_rat_rat x y))
  | Eq_mon_mon, [(ELit (LMoney x), _); (ELit (LMoney y), _)] ->
    ELit (LBool (o_eq_mon_mon x y))
  | Eq_dat_dat, [(ELit (LDate x), _); (ELit (LDate y), _)] ->
    ELit (LBool (o_eq_dat_dat x y))
  | Eq_dur_dur, [(ELit (LDuration x), _); (ELit (LDuration y), _)] ->
    ELit (LBool (protect o_eq_dur_dur x y))
  | HandleDefaultOpt, [(EArray exps, _); justification; conclusion] -> (
    let valid_exceptions =
      ListLabels.filter exps ~f:(function
        | EInj { name; cons; _ }, _
          when EnumName.equal name Definitions.option_enum ->
          EnumConstructor.equal cons Definitions.some_constr
        | _ -> err ())
    in

    match valid_exceptions with
    | [] -> (
      match
        Marked.unmark (evaluate_expr (Expr.unthunk_term_nobox justification m))
      with
      | EInj { name; cons; e = ELit (LBool true), _ }
        when EnumName.equal name Definitions.option_enum
             && EnumConstructor.equal cons Definitions.some_constr ->
        Marked.unmark (evaluate_expr (Expr.unthunk_term_nobox conclusion m))
      | EInj { name; cons; e = (ELit (LBool false), _) as e }
        when EnumName.equal name Definitions.option_enum
             && EnumConstructor.equal cons Definitions.some_constr ->
        EInj
          {
            name = Definitions.option_enum;
            cons = Definitions.none_constr;
            e = Marked.same_mark_as (ELit LUnit) e;
          }
      | EInj { name; cons; e }
        when EnumName.equal name Definitions.option_enum
             && EnumConstructor.equal cons Definitions.none_constr ->
        EInj
          {
            name = Definitions.option_enum;
            cons = Definitions.none_constr;
            e = Marked.same_mark_as (ELit LUnit) e;
          }
      | _ -> err ())
    | [((EInj { cons; name; _ } as e), _)]
      when EnumName.equal name Definitions.option_enum
           && EnumConstructor.equal cons Definitions.some_constr ->
      e
    | [_] -> err ()
    | _ -> raise (CatalaException ConflictError))
  | ( ( Minus_int | Minus_rat | Minus_mon | Minus_dur | ToRat_int | ToRat_mon
      | ToMoney_rat | Round_rat | Round_mon | Add_int_int | Add_rat_rat
      | Add_mon_mon | Add_dat_dur _ | Add_dur_dur | Sub_int_int | Sub_rat_rat
      | Sub_mon_mon | Sub_dat_dat | Sub_dat_dur | Sub_dur_dur | Mult_int_int
      | Mult_rat_rat | Mult_mon_rat | Mult_dur_int | Div_int_int | Div_rat_rat
      | Div_mon_mon | Div_mon_rat | Div_dur_dur | Lt_int_int | Lt_rat_rat
      | Lt_mon_mon | Lt_dat_dat | Lt_dur_dur | Lte_int_int | Lte_rat_rat
      | Lte_mon_mon | Lte_dat_dat | Lte_dur_dur | Gt_int_int | Gt_rat_rat
      | Gt_mon_mon | Gt_dat_dat | Gt_dur_dur | Gte_int_int | Gte_rat_rat
      | Gte_mon_mon | Gte_dat_dat | Gte_dur_dur | Eq_int_int | Eq_rat_rat
      | Eq_mon_mon | Eq_dat_dat | Eq_dur_dur | HandleDefault | HandleDefaultOpt
        ),
      _ ) ->
    err ()

let rec evaluate_expr :
    type a b.
    decl_ctx -> ((a, b) dcalc_lcalc, 'm) gexpr -> ((a, b) dcalc_lcalc, 'm) gexpr
    =
 fun ctx e ->
  let m = Marked.get_mark e in
  let pos = Expr.mark_pos m in
  match Marked.unmark e with
  | EVar _ ->
    Errors.raise_spanned_error pos
      "free variable found at evaluation (should not happen if term was \
       well-typed)"
  | EApp { f = e1; args } -> (
    let e1 = evaluate_expr ctx e1 in
    let args = List.map (evaluate_expr ctx) args in
    propagate_empty_error e1
    @@ fun e1 ->
    match Marked.unmark e1 with
    | EAbs { binder; _ } ->
      if Bindlib.mbinder_arity binder = List.length args then
        evaluate_expr ctx
          (Bindlib.msubst binder (Array.of_list (List.map Marked.unmark args)))
      else
        Errors.raise_spanned_error pos
          "wrong function call, expected %d arguments, got %d"
          (Bindlib.mbinder_arity binder)
          (List.length args)
    | EOp { op; _ } -> evaluate_operator (evaluate_expr ctx) op m args
    | _ ->
      Errors.raise_spanned_error pos
        "function has not been reduced to a lambda at evaluation (should not \
         happen if the term was well-typed")
  | (EAbs _ | ELit _ | EOp _) as e -> Marked.mark m e (* these are values *)
  | EStruct { fields = es; name } ->
    let fields, es = List.split (StructField.Map.bindings es) in
    let es = List.map (evaluate_expr ctx) es in
    propagate_empty_error_list es
    @@ fun es ->
    Marked.mark m
      (EStruct
         {
           fields =
             StructField.Map.of_seq
               (Seq.zip (List.to_seq fields) (List.to_seq es));
           name;
         })
  | EStructAccess { e; name = s; field } -> (
    propagate_empty_error (evaluate_expr ctx e)
    @@ fun e ->
    match Marked.unmark e with
    | EStruct { fields = es; name } -> (
      if not (StructName.equal s name) then
        Errors.raise_multispanned_error
          [None, pos; None, Expr.pos e]
          "Error during struct access: not the same structs (should not happen \
           if the term was well-typed)";
      match StructField.Map.find_opt field es with
      | Some e' -> e'
      | None ->
        Errors.raise_spanned_error (Expr.pos e)
          "Invalid field access %a in struct %a (should not happen if the term \
           was well-typed)"
          StructField.format_t field StructName.format_t s)
    | _ ->
      Errors.raise_spanned_error (Expr.pos e)
        "The expression %a should be a struct %a but is not (should not happen \
         if the term was well-typed)"
        (Print.expr ()) e StructName.format_t s)
  | ETuple es -> Marked.mark m (ETuple (List.map (evaluate_expr ctx) es))
  | ETupleAccess { e = e1; index; size } -> (
    match evaluate_expr ctx e1 with
    | ETuple es, _ when List.length es = size -> List.nth es index
    | e ->
      Errors.raise_spanned_error (Expr.pos e)
        "The expression %a was expected to be a tuple of size %d (should not \
         happen if the term was well-typed)"
        (Print.expr ()) e size)
  | EInj { e; name; cons } ->
    propagate_empty_error (evaluate_expr ctx e)
    @@ fun e -> Marked.mark m (EInj { e; name; cons })
  | EMatch { e; cases; name } -> (
    propagate_empty_error (evaluate_expr ctx e)
    @@ fun e ->
    match Marked.unmark e with
    | EInj { e = e1; cons; name = name' } ->
      if not (EnumName.equal name name') then
        Errors.raise_multispanned_error
          [None, Expr.pos e; None, Expr.pos e1]
          "Error during match: two different enums found (should not happen if \
           the term was well-typed)";
      let es_n =
        match EnumConstructor.Map.find_opt cons cases with
        | Some es_n -> es_n
        | None ->
          Errors.raise_spanned_error (Expr.pos e)
            "sum type index error (should not happen if the term was \
             well-typed)"
      in
      let new_e = Marked.mark m (EApp { f = es_n; args = [e1] }) in
      evaluate_expr ctx new_e
    | _ ->
      Errors.raise_spanned_error (Expr.pos e)
        "Expected a term having a sum type as an argument to a match (should \
         not happen if the term was well-typed")
  | EIfThenElse { cond; etrue; efalse } -> (
    propagate_empty_error (evaluate_expr ctx cond)
    @@ fun cond ->
    match Marked.unmark cond with
    | ELit (LBool true) -> evaluate_expr ctx etrue
    | ELit (LBool false) -> evaluate_expr ctx efalse
    | _ ->
      Errors.raise_spanned_error (Expr.pos cond)
        "Expected a boolean literal for the result of this condition (should \
         not happen if the term was well-typed)")
  | EArray es ->
    propagate_empty_error_list (List.map (evaluate_expr ctx) es)
    @@ fun es -> Marked.mark m (EArray es)
  | EAssert e' ->
    propagate_empty_error (evaluate_expr ctx e') (fun e ->
        match Marked.unmark e with
        | ELit (LBool true) -> Marked.mark m (ELit LUnit)
        | ELit (LBool false) -> (
          match Marked.unmark (Expr.skip_wrappers e') with
          | EApp
              {
                f = EOp { op; _ }, _;
                args = [((ELit _, _) as e1); ((ELit _, _) as e2)];
              } ->
            Errors.raise_spanned_error (Expr.pos e')
              "Assertion failed: %a %a %a" (Print.expr ()) e1
              (Print.operator ~debug:!Cli.debug_flag)
              op (Print.expr ()) e2
          | _ ->
            Cli.debug_format "%a" (Print.expr ()) e';
            Errors.raise_spanned_error (Expr.mark_pos m) "Assertion failed")
        | _ ->
          Errors.raise_spanned_error (Expr.pos e')
            "Expected a boolean literal for the result of this assertion \
             (should not happen if the term was well-typed)")
  | EEmptyError -> Marked.same_mark_as EEmptyError e
  | EErrorOnEmpty e' -> (
    match evaluate_expr ctx e' with
    | EEmptyError, _ ->
      Errors.raise_spanned_error (Expr.pos e')
        "This variable evaluated to an empty term (no rule that defined it \
         applied in this situation)"
    | e -> e)
  | EDefault { excepts; just; cons } -> (
    let excepts = List.map (evaluate_expr ctx) excepts in
    let empty_count = List.length (List.filter is_empty_error excepts) in
    match List.length excepts - empty_count with
    | 0 -> (
      let just = evaluate_expr ctx just in
      match Marked.unmark just with
      | EEmptyError -> Marked.mark m EEmptyError
      | ELit (LBool true) -> evaluate_expr ctx cons
      | ELit (LBool false) -> Marked.same_mark_as EEmptyError e
      | _ ->
        Errors.raise_spanned_error (Expr.pos e)
          "Default justification has not been reduced to a boolean at \
           evaluation (should not happen if the term was well-typed")
    | 1 -> List.find (fun sub -> not (is_empty_error sub)) excepts
    | _ ->
      Errors.raise_multispanned_error
        (List.map
           (fun except ->
             Some "This consequence has a valid justification:", Expr.pos except)
           (List.filter (fun sub -> not (is_empty_error sub)) excepts))
        "There is a conflict between multiple valid consequences for assigning \
         the same variable.")
  | ERaise exn -> raise (CatalaException exn)
  | ECatch { body; exn; handler } -> (
    try evaluate_expr ctx body
    with CatalaException caught when Expr.equal_except caught exn ->
      evaluate_expr ctx handler)
  | _ -> .

let interpret_program_lcalc p s : (Uid.MarkedString.info * ('a, 'm) gexpr) list
    =
  let e = Expr.unbox @@ Program.to_expr p s in
  let ctx = p.decl_ctx in
  match evaluate_expr ctx e with
  | (EAbs { tys = [((TStruct s_in, _) as _targs)]; _ }, mark_e) as e -> begin
    (* At this point, the interpreter seeks to execute the scope but does not
       have a way to retrieve input values from the command line. [taus] contain
       the types of the scope arguments. For [context] arguments, we can provide
       an empty thunked term. But for [input] arguments of another type, we
       cannot provide anything so we have to fail. *)
    let taus = StructName.Map.find s_in ctx.ctx_structs in
    let application_term =
      StructField.Map.map
        (fun ty ->
          match Marked.unmark ty with
          | TOption _ ->
            (Expr.einj (Expr.elit LUnit mark_e) Definitions.none_constr
               Definitions.option_enum mark_e
              : (_, _) boxed_gexpr)
          | _ ->
            Errors.raise_spanned_error (Marked.get_mark ty)
              "This scope needs input arguments to be executed. But the Catala \
               built-in interpreter does not have a way to retrieve input \
               values from the command line, so it cannot execute this scope. \
               Please create another scope thatprovide the input arguments to \
               this one and execute it instead. ")
        taus
    in
    let to_interpret =
      Expr.make_app (Expr.box e)
        [Expr.estruct s_in application_term mark_e]
        (Expr.pos e)
    in
    match Marked.unmark (evaluate_expr ctx (Expr.unbox to_interpret)) with
    | EStruct { fields; _ } ->
      List.map
        (fun (fld, e) -> StructField.get_info fld, e)
        (StructField.Map.bindings fields)
    | _ ->
      Errors.raise_spanned_error (Expr.pos e)
        "The interpretation of a program should always yield a struct \
         corresponding to the scope variables"
  end
  | _ ->
    Errors.raise_spanned_error (Expr.pos e)
      "The interpreter can only interpret terms starting with functions having \
       thunked arguments"

(** {1 API} *)
let interpret_program_dcalc p s : (Uid.MarkedString.info * ('a, 'm) gexpr) list
    =
  let ctx = p.decl_ctx in
  let e = Expr.unbox (Program.to_expr p s) in
  match evaluate_expr p.decl_ctx e with
  | (EAbs { tys = [((TStruct s_in, _) as _targs)]; _ }, mark_e) as e -> begin
    (* At this point, the interpreter seeks to execute the scope but does not
       have a way to retrieve input values from the command line. [taus] contain
       the types of the scope arguments. For [context] arguments, we can provide
       an empty thunked term. But for [input] arguments of another type, we
       cannot provide anything so we have to fail. *)
    let taus = StructName.Map.find s_in ctx.ctx_structs in
    let application_term =
      StructField.Map.map
        (fun ty ->
          match Marked.unmark ty with
          | TArrow (ty_in, ty_out) ->
            Expr.make_abs
              (Array.of_list @@ List.map (fun _ -> Var.make "_") ty_in)
              (Bindlib.box EEmptyError, Expr.with_ty mark_e ty_out)
              ty_in (Expr.mark_pos mark_e)
          | _ ->
            Errors.raise_spanned_error (Marked.get_mark ty)
              "This scope needs input arguments to be executed. But the Catala \
               built-in interpreter does not have a way to retrieve input \
               values from the command line, so it cannot execute this scope. \
               Please create another scope thatprovide the input arguments to \
               this one and execute it instead. ")
        taus
    in
    let to_interpret =
      Expr.make_app (Expr.box e)
        [Expr.estruct s_in application_term mark_e]
        (Expr.pos e)
    in
    match Marked.unmark (evaluate_expr ctx (Expr.unbox to_interpret)) with
    | EStruct { fields; _ } ->
      List.map
        (fun (fld, e) -> StructField.get_info fld, e)
        (StructField.Map.bindings fields)
    | _ ->
      Errors.raise_spanned_error (Expr.pos e)
        "The interpretation of a program should always yield a struct \
         corresponding to the scope variables"
  end
  | _ ->
    Errors.raise_spanned_error (Expr.pos e)
      "The interpreter can only interpret terms starting with functions having \
       thunked arguments"<|MERGE_RESOLUTION|>--- conflicted
+++ resolved
@@ -57,11 +57,8 @@
          formatted in one pass, without going through intermediate "%s" *)
       Cli.log_format "%*s%a %a: %s" (!log_indent * 2) "" Print.log_entry entry
         Print.uid_list infos
-<<<<<<< HEAD
         (let expr_str =
-           Format.asprintf "%a"
-             (Expr.format ctx ~hide_function_body:true ~debug:false)
-             e
+           Format.asprintf "%a" (Print.expr ~hide_function_body:true ()) e
          in
          let expr_str =
            Re.Pcre.substitute ~rex:(Re.Pcre.regexp "\n\\s*")
@@ -69,18 +66,6 @@
              expr_str
          in
          Cli.with_style [ANSITerminal.green] "%s" expr_str)
-=======
-        (match Marked.unmark e with
-        | EAbs _ -> Cli.with_style [ANSITerminal.green] "<function>"
-        | _ ->
-          let expr_str = Format.asprintf "%a" (Print.expr ()) e in
-          let expr_str =
-            Re.Pcre.substitute ~rex:(Re.Pcre.regexp "\n\\s*")
-              ~subst:(fun _ -> " ")
-              expr_str
-          in
-          Cli.with_style [ANSITerminal.green] "%s" expr_str)
->>>>>>> 2a43929d
     | PosRecordIfTrueBool -> (
       match pos <> Pos.no_pos, Marked.unmark e with
       | true, ELit (LBool true) ->
