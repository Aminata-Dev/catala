--- conflicted
+++ resolved
@@ -286,12 +286,9 @@
   ('a any, 'm mark) boxed_gexpr
 
 val make_app :
-<<<<<<< HEAD
+
   ?decl_ctx:decl_ctx option ->
   ('a any, 'm mark) boxed_gexpr ->
-=======
-  ('a, 'm mark) boxed_gexpr ->
->>>>>>> b9311012
   ('a, 'm mark) boxed_gexpr list ->
   Pos.t ->
   ('a any, 'm mark) boxed_gexpr
