--- conflicted
+++ resolved
@@ -279,13 +279,9 @@
     | Eq_dat_dat : < resolved ; .. > t
     (* ternary *)
     (* * polymorphic *)
-<<<<<<< HEAD
-    | Fold : [> `Polymorphic ] t
-    | HandleDefault : [> `Polymorphic ] t
-    | HandleDefaultOpt : [> `Polymorphic ] t
-=======
     | Fold : < polymorphic ; .. > t
->>>>>>> 66d10afd
+    | HandleDefault : < polymorphic ; .. > t
+    | HandleDefaultOpt : < polymorphic ; .. > t
 end
 
 type 'a operator = 'a Op.t
