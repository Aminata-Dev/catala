(* This file is part of the Catala compiler, a specification language for tax
   and social benefits computation rules. Copyright (C) 2020 Inria, contributor:
   Denis Merigoux <denis.merigoux@inria.fr>

   Licensed under the Apache License, Version 2.0 (the "License"); you may not
   use this file except in compliance with the License. You may obtain a copy of
   the License at

   http://www.apache.org/licenses/LICENSE-2.0

   Unless required by applicable law or agreed to in writing, software
   distributed under the License is distributed on an "AS IS" BASIS, WITHOUT
   WARRANTIES OR CONDITIONS OF ANY KIND, either express or implied. See the
   License for the specific language governing permissions and limitations under
   the License. *)

(** Typing for the default calculus. Because of the error terms, we perform type
    inference using the classical W algorithm with union-find unification. *)

open Catala_utils
module A = Definitions

module Any =
  Uid.Make
    (struct
      type info = unit

      let to_string _ = "any"
      let format fmt () = Format.fprintf fmt "any"
      let equal _ _ = true
      let compare _ _ = 0
    end)
    ()

type unionfind_typ = naked_typ Marked.pos UnionFind.elem
(** We do not reuse {!type: Shared_ast.typ} because we have to include a new
    [TAny] variant. Indeed, error terms can have any type and this has to be
    captured by the type sytem. *)

and naked_typ =
  | TLit of A.typ_lit
  | TArrow of unionfind_typ list * unionfind_typ
  | TTuple of unionfind_typ list
  | TStruct of A.StructName.t
  | TEnum of A.EnumName.t
  | TOption of unionfind_typ
  | TArray of unionfind_typ
  | TAny of Any.t

let rec typ_to_ast ~leave_unresolved (ty : unionfind_typ) : A.typ =
  let typ_to_ast = typ_to_ast ~leave_unresolved in
  let ty, pos = UnionFind.get (UnionFind.find ty) in
  match ty with
  | TLit l -> A.TLit l, pos
  | TTuple ts -> A.TTuple (List.map typ_to_ast ts), pos
  | TStruct s -> A.TStruct s, pos
  | TEnum e -> A.TEnum e, pos
  | TOption t -> A.TOption (typ_to_ast t), pos
  | TArrow (t1, t2) -> A.TArrow (List.map typ_to_ast t1, typ_to_ast t2), pos
  | TArray t1 -> A.TArray (typ_to_ast t1), pos
  | TAny _ ->
    if leave_unresolved then A.TAny, pos
    else
      (* No polymorphism in Catala: type inference should return full types
         without wildcards, and this function is used to recover the types after
         typing. *)
      Errors.raise_spanned_error pos
        "Internal error: typing at this point could not be resolved"

(* Checks that there are no type variables remaining *)
(* let rec all_resolved ty = match Marked.unmark (UnionFind.get (UnionFind.find
   ty)) with | TAny _ -> false | TLit _ | TStruct _ | TEnum _ -> true | TOption
   t1 | TArray t1 -> all_resolved t1 | TArrow (t1, t2) -> List.for_all
   all_resolved t1 && all_resolved t2 | TTuple ts -> List.for_all all_resolved
   ts *)

let rec ast_to_typ (ty : A.typ) : unionfind_typ =
  let ty' =
    match Marked.unmark ty with
    | A.TLit l -> TLit l
    | A.TArrow (t1, t2) -> TArrow (List.map ast_to_typ t1, ast_to_typ t2)
    | A.TTuple ts -> TTuple (List.map ast_to_typ ts)
    | A.TStruct s -> TStruct s
    | A.TEnum e -> TEnum e
    | A.TOption t -> TOption (ast_to_typ t)
    | A.TArray t -> TArray (ast_to_typ t)
    | A.TAny -> TAny (Any.fresh ())
  in
  UnionFind.make (Marked.same_mark_as ty' ty)

(** {1 Types and unification} *)

let typ_needs_parens (t : unionfind_typ) : bool =
  let t = UnionFind.get (UnionFind.find t) in
  match Marked.unmark t with TArrow _ | TArray _ -> true | _ -> false

let rec format_typ
    (ctx : A.decl_ctx)
    (fmt : Format.formatter)
    (naked_typ : unionfind_typ) : unit =
  let format_typ = format_typ ctx in
  let format_typ_with_parens (fmt : Format.formatter) (t : unionfind_typ) =
    if typ_needs_parens t then Format.fprintf fmt "(%a)" format_typ t
    else Format.fprintf fmt "%a" format_typ t
  in
  let naked_typ = UnionFind.get (UnionFind.find naked_typ) in
  match Marked.unmark naked_typ with
  | TLit l -> Format.fprintf fmt "%a" Print.tlit l
  | TTuple ts ->
    Format.fprintf fmt "@[<hov 2>(%a)@]"
      (Format.pp_print_list
         ~pp_sep:(fun fmt () -> Format.fprintf fmt "@ *@ ")
         (fun fmt t -> Format.fprintf fmt "%a" format_typ t))
      ts
  | TStruct s -> Format.fprintf fmt "%a" A.StructName.format_t s
  | TEnum e -> Format.fprintf fmt "%a" A.EnumName.format_t e
  | TOption t ->
    Format.fprintf fmt "@[<hov 2>%a@ %s@]" format_typ_with_parens t "eoption"
  | TArrow ([t1], t2) ->
    Format.fprintf fmt "@[<hov 2>%a@ →@ %a@]" format_typ_with_parens t1
      format_typ t2
  | TArrow (t1, t2) ->
    Format.fprintf fmt "@[<hov 2>(%a)@ →@ %a@]"
      (Format.pp_print_list
         ~pp_sep:(fun fmt () -> Format.fprintf fmt ",@ ")
         format_typ_with_parens)
      t1 format_typ t2
  | TArray t1 -> (
    match Marked.unmark (UnionFind.get (UnionFind.find t1)) with
    | TAny _ when not !Cli.debug_flag -> Format.pp_print_string fmt "collection"
    | _ -> Format.fprintf fmt "@[collection@ %a@]" format_typ t1)
  | TAny v ->
    if !Cli.debug_flag then Format.fprintf fmt "<a%d>" (Any.hash v)
    else Format.pp_print_string fmt "<any>"

exception Type_error of A.any_expr * unionfind_typ * unionfind_typ

type mark = { pos : Pos.t; uf : unionfind_typ }

(** Raises an error if unification cannot be performed. The position annotation
    of the second [unionfind_typ] argument is propagated (unless it is [TAny]). *)
let rec unify
    (ctx : A.decl_ctx)
    (e : ('a, 'm A.mark) A.gexpr) (* used for error context *)
    (t1 : unionfind_typ)
    (t2 : unionfind_typ) : unit =
  let unify = unify ctx in
  (* Cli.debug_format "Unifying %a and %a" (format_typ ctx) t1 (format_typ ctx)
     t2; *)
  let t1_repr = UnionFind.get (UnionFind.find t1) in
  let t2_repr = UnionFind.get (UnionFind.find t2) in
  let raise_type_error () = raise (Type_error (A.AnyExpr e, t1, t2)) in
  let () =
    match Marked.unmark t1_repr, Marked.unmark t2_repr with
    | TLit tl1, TLit tl2 -> if tl1 <> tl2 then raise_type_error ()
    | TArrow (t11, t12), TArrow (t21, t22) -> (
      unify e t12 t22;
      try List.iter2 (unify e) t11 t21
      with Invalid_argument _ -> raise_type_error ())
    | TTuple ts1, TTuple ts2 -> (
      try List.iter2 (unify e) ts1 ts2
      with Invalid_argument _ -> raise_type_error ())
    | TStruct s1, TStruct s2 ->
      if not (A.StructName.equal s1 s2) then raise_type_error ()
    | TEnum e1, TEnum e2 ->
      if not (A.EnumName.equal e1 e2) then raise_type_error ()
    | TOption t1, TOption t2 -> unify e t1 t2
    | TArray t1', TArray t2' -> unify e t1' t2'
    | TAny _, _ | _, TAny _ -> ()
    | ( ( TLit _ | TArrow _ | TTuple _ | TStruct _ | TEnum _ | TOption _
        | TArray _ ),
        _ ) ->
      raise_type_error ()
  in
  ignore
  @@ UnionFind.merge
       (fun t1 t2 -> match Marked.unmark t2 with TAny _ -> t1 | _ -> t2)
       t1 t2

let handle_type_error ctx e t1 t2 =
  (* TODO: if we get weird error messages, then it means that we should use the
     persistent version of the union-find data structure. *)
  let pos =
    match e with
    | A.AnyExpr e -> (
      match Marked.get_mark e with Untyped { pos } | Typed { pos; _ } -> pos)
  in
  let t1_repr = UnionFind.get (UnionFind.find t1) in
  let t2_repr = UnionFind.get (UnionFind.find t2) in
  let t1_pos = Marked.get_mark t1_repr in
  let t2_pos = Marked.get_mark t2_repr in
  let unformat_typ typ =
    let buf = Buffer.create 59 in
    let ppf = Format.formatter_of_buffer buf in
    (* set infinite width to disable line cuts *)
    Format.pp_set_margin ppf max_int;
    format_typ ctx ppf typ;
    Format.pp_print_flush ppf ();
    Buffer.contents buf
  in
  let t1_s fmt () =
    Cli.format_with_style [ANSITerminal.yellow] fmt (unformat_typ t1)
  in
  let t2_s fmt () =
    Cli.format_with_style [ANSITerminal.yellow] fmt (unformat_typ t2)
  in
  Errors.raise_multispanned_error
    [
      ( Some
          (Format.asprintf
             "Error coming from typechecking the following expression:"),
        pos );
      Some (Format.asprintf "Type %a coming from expression:" t1_s ()), t1_pos;
      Some (Format.asprintf "Type %a coming from expression:" t2_s ()), t2_pos;
    ]
    "Error during typechecking, incompatible types:\n%a %a\n%a %a"
    (Cli.format_with_style [ANSITerminal.blue; ANSITerminal.Bold])
    "-->" t1_s ()
    (Cli.format_with_style [ANSITerminal.blue; ANSITerminal.Bold])
    "-->" t2_s ()

let lit_type (type a) (lit : a A.glit) : naked_typ =
  match lit with
  | LBool _ -> TLit TBool
  | LInt _ -> TLit TInt
  | LRat _ -> TLit TRat
  | LMoney _ -> TLit TMoney
  | LDate _ -> TLit TDate
  | LDuration _ -> TLit TDuration
  | LUnit -> TLit TUnit
  | LEmptyError -> TAny (Any.fresh ())

(** [op_type] and [resolve_overload] are a bit similar, and work on disjoint
    sets of operators. However, their assumptions are different so we keep the
    functions separate. In particular [resolve_overloads] requires its argument
    types to be known in advance. *)

let polymorphic_op_type (op : ('a, Operator.polymorphic) A.operator Marked.pos)
    : unionfind_typ =
  let open Operator in
  let pos = Marked.get_mark op in
  let any = lazy (UnionFind.make (TAny (Any.fresh ()), pos)) in
  let any2 = lazy (UnionFind.make (TAny (Any.fresh ()), pos)) in
  let bt = lazy (UnionFind.make (TLit TBool, pos)) in
  let ut = lazy (UnionFind.make (TLit TUnit, pos)) in
  let it = lazy (UnionFind.make (TLit TInt, pos)) in
  let array a = lazy (UnionFind.make (TArray (Lazy.force a), pos)) in
  let option a = lazy (UnionFind.make (TOption (Lazy.force a), pos)) in
  let ( @-> ) x y =
    lazy (UnionFind.make (TArrow (List.map Lazy.force x, Lazy.force y), pos))
  in
  let ty =
    match Marked.unmark op with
    | Fold -> [[any2; any] @-> any2; any2; array any] @-> any2
    | Eq -> [any; any] @-> bt
    | Map -> [[any] @-> any2; array any] @-> array any2
    | Filter -> [[any] @-> bt; array any] @-> array any
    | Reduce -> [[any; any] @-> any; any; array any] @-> any
    | Concat -> [array any; array any] @-> array any
    | Log (PosRecordIfTrueBool, _) -> [bt] @-> bt
    | Log _ -> [any] @-> any
    | Length -> [array any] @-> it
    | HandleDefault -> [array ([ut] @-> any); [ut] @-> bt; [ut] @-> any] @-> any
    | HandleDefaultOpt ->
      [array (option any); option bt; option any] @-> option any
  in
  Lazy.force ty

let resolve_overload_ret_type
    ~leave_unresolved
    (ctx : A.decl_ctx)
    e
    (op : ('a A.any, Operator.overloaded) A.operator)
    tys : unionfind_typ =
  let op_ty =
    Operator.overload_type ctx
      (Marked.mark (Expr.pos e) op)
      (List.map (typ_to_ast ~leave_unresolved) tys)
    (* We use [unsafe] because the error is caught below *)
  in
  ast_to_typ (Type.arrow_return op_ty)

(** {1 Double-directed typing} *)

module Env = struct
  type 'e t = {
    structs : unionfind_typ A.StructField.Map.t A.StructName.Map.t;
    enums : unionfind_typ A.EnumConstructor.Map.t A.EnumName.Map.t;
    vars : ('e, unionfind_typ) Var.Map.t;
    scope_vars : A.typ A.ScopeVar.Map.t;
    scopes : A.typ A.ScopeVar.Map.t A.ScopeName.Map.t;
    toplevel_vars : A.typ A.TopdefName.Map.t;
  }

  let empty (decl_ctx : A.decl_ctx) =
    (* We fill the environment initially with the structs and enums
       declarations *)
    {
      structs =
        A.StructName.Map.map
          (A.StructField.Map.map ast_to_typ)
          decl_ctx.ctx_structs;
      enums =
        A.EnumName.Map.map
          (A.EnumConstructor.Map.map ast_to_typ)
          decl_ctx.ctx_enums;
      vars = Var.Map.empty;
      scope_vars = A.ScopeVar.Map.empty;
      scopes = A.ScopeName.Map.empty;
      toplevel_vars = A.TopdefName.Map.empty;
    }

  let get t v = Var.Map.find_opt v t.vars
  let get_scope_var t sv = A.ScopeVar.Map.find_opt sv t.scope_vars
  let get_toplevel_var t v = A.TopdefName.Map.find_opt v t.toplevel_vars

  let get_subscope_out_var t scope var =
    Option.bind (A.ScopeName.Map.find_opt scope t.scopes) (fun vmap ->
        A.ScopeVar.Map.find_opt var vmap)

  let add v tau t = { t with vars = Var.Map.add v tau t.vars }
  let add_var v typ t = add v (ast_to_typ typ) t

  let add_scope_var v typ t =
    { t with scope_vars = A.ScopeVar.Map.add v typ t.scope_vars }

  let add_scope scope_name ~vars t =
    { t with scopes = A.ScopeName.Map.add scope_name vars t.scopes }

  let add_toplevel_var v typ t =
    { t with toplevel_vars = A.TopdefName.Map.add v typ t.toplevel_vars }

  let open_scope scope_name t =
    let scope_vars =
      A.ScopeVar.Map.union
        (fun _ _ -> assert false)
        t.scope_vars
        (A.ScopeName.Map.find scope_name t.scopes)
    in
    { t with scope_vars }
end

let add_pos e ty = Marked.mark (Expr.pos e) ty
let ty (_, { uf; _ }) = uf

(** Infers the most permissive type from an expression *)
let rec typecheck_expr_bottom_up :
    type a m.
    leave_unresolved:bool ->
    A.decl_ctx ->
    (a, m A.mark) A.gexpr Env.t ->
    (a, m A.mark) A.gexpr ->
    (a, mark) A.boxed_gexpr =
 fun ~leave_unresolved ctx env e ->
  typecheck_expr_top_down ~leave_unresolved ctx env
    (UnionFind.make (add_pos e (TAny (Any.fresh ()))))
    e

(** Checks whether the expression can be typed with the provided type *)
and typecheck_expr_top_down :
    type a m.
    leave_unresolved:bool ->
    A.decl_ctx ->
    (a, m A.mark) A.gexpr Env.t ->
    unionfind_typ ->
    (a, m A.mark) A.gexpr ->
    (a, mark) A.boxed_gexpr =
 fun ~leave_unresolved ctx env tau e ->
  (* Cli.debug_format "Propagating type %a for naked_expr %a" (format_typ ctx)
     tau (Expr.format ctx) e; *)
  let pos_e = Expr.pos e in
  let () =
    (* If there already is a type annotation on the given expr, ensure it
       matches *)
    match Marked.get_mark e with
    | A.Untyped _ | A.Typed { A.ty = A.TAny, _; _ } -> ()
    | A.Typed { A.ty; _ } -> unify ctx e tau (ast_to_typ ty)
  in
  let context_mark = { uf = tau; pos = pos_e } in
  let uf_mark uf =
    (* Unify with the supplied type first, and return the mark *)
    unify ctx e uf tau;
    { uf; pos = pos_e }
  in
  let unionfind ?(pos = e) t = UnionFind.make (add_pos pos t) in
  let ty_mark ty = uf_mark (unionfind ty) in
  match Marked.unmark e with
  | A.ELocation loc ->
    let ty_opt =
      match loc with
      | DesugaredScopeVar (v, _) | ScopelangScopeVar v ->
        Env.get_scope_var env (Marked.unmark v)
      | SubScopeVar (scope, _, v) ->
        Env.get_subscope_out_var env scope (Marked.unmark v)
      | ToplevelVar v -> Env.get_toplevel_var env (Marked.unmark v)
    in
    let ty =
      match ty_opt with
      | Some ty -> ty
      | None ->
        Errors.raise_spanned_error pos_e "Reference to %a not found"
          (Expr.format ctx) e
    in
    Expr.elocation loc (uf_mark (ast_to_typ ty))
  | A.EStruct { name; fields } ->
    let mark = ty_mark (TStruct name) in
    let str_ast = A.StructName.Map.find name ctx.A.ctx_structs in
    let str = A.StructName.Map.find name env.structs in
    let _check_fields : unit =
      let missing_fields, extra_fields =
        A.StructField.Map.fold
          (fun fld x (remaining, extra) ->
            if A.StructField.Map.mem fld remaining then
              A.StructField.Map.remove fld remaining, extra
            else remaining, A.StructField.Map.add fld x extra)
          fields
          (str_ast, A.StructField.Map.empty)
      in
      let errs =
        List.map
          (fun (f, ty) ->
            ( Some (Format.asprintf "Missing field %a" A.StructField.format_t f),
              Marked.get_mark ty ))
          (A.StructField.Map.bindings missing_fields)
        @ List.map
            (fun (f, ef) ->
              let dup = A.StructField.Map.mem f str in
              ( Some
                  (Format.asprintf "%s field %a"
                     (if dup then "Duplicate" else "Unknown")
                     A.StructField.format_t f),
                Expr.pos ef ))
            (A.StructField.Map.bindings extra_fields)
      in
      if errs <> [] then
        Errors.raise_multispanned_error errs
          "Mismatching field definitions for structure %a" A.StructName.format_t
          name
    in
    let fields' =
      A.StructField.Map.mapi
        (fun f_name f_e ->
          let f_ty = A.StructField.Map.find f_name str in
          typecheck_expr_top_down ~leave_unresolved ctx env f_ty f_e)
        fields
    in
    Expr.estruct name fields' mark
  | A.EDStructAccess { e = e_struct; name_opt; field } ->
    let t_struct =
      match name_opt with
      | Some name -> TStruct name
      | None -> TAny (Any.fresh ())
    in
    let e_struct' =
      typecheck_expr_top_down ~leave_unresolved ctx env (unionfind t_struct)
        e_struct
    in
    let name =
      match UnionFind.get (ty e_struct') with
      | TStruct name, _ -> name
      | TAny _, _ ->
        Printf.ksprintf failwith
          "Disambiguation failed before reaching field %s" field
      | _ ->
        Errors.raise_spanned_error (Expr.pos e)
          "This is not a structure, cannot access field %s (%a)" field
          (format_typ ctx) (ty e_struct')
    in
    let fld_ty =
      let str =
        try A.StructName.Map.find name env.structs
        with Not_found ->
          Errors.raise_spanned_error pos_e "No structure %a found"
            A.StructName.format_t name
      in
      let field =
        let candidate_structs =
          try A.IdentName.Map.find field ctx.ctx_struct_fields
          with Not_found ->
            Errors.raise_spanned_error context_mark.pos
              "Field %s does not belong to structure %a (no structure defines \
               it)"
              field A.StructName.format_t name
        in
        try A.StructName.Map.find name candidate_structs
        with Not_found ->
          Errors.raise_spanned_error context_mark.pos
            "Field %s does not belong to structure %a, but to %a" field
            A.StructName.format_t name
            (Format.pp_print_list
               ~pp_sep:(fun ppf () -> Format.fprintf ppf "@ or@ ")
               A.StructName.format_t)
            (List.map fst (A.StructName.Map.bindings candidate_structs))
      in
      A.StructField.Map.find field str
    in
    let mark = uf_mark fld_ty in
    Expr.edstructaccess e_struct' field (Some name) mark
  | A.EStructAccess { e = e_struct; name; field } ->
    let fld_ty =
      let str =
        try A.StructName.Map.find name env.structs
        with Not_found ->
          Errors.raise_spanned_error pos_e "No structure %a found"
            A.StructName.format_t name
      in
      try A.StructField.Map.find field str
      with Not_found ->
        Errors.raise_multispanned_error
          [
            None, pos_e;
            ( Some "Structure %a declared here",
              Marked.get_mark (A.StructName.get_info name) );
          ]
          "Structure %a doesn't define a field %a" A.StructName.format_t name
          A.StructField.format_t field
    in
    let mark = uf_mark fld_ty in
    let e_struct' =
      typecheck_expr_top_down ~leave_unresolved ctx env
        (unionfind (TStruct name)) e_struct
    in
    Expr.estructaccess e_struct' field name mark
  | A.EInj { name; cons; e = e_enum }
    when name = Definitions.option_enum && cons = Definitions.some_constr ->
    let cell_type = unionfind (TAny (Any.fresh ())) in
    let mark = uf_mark (unionfind (TOption cell_type)) in
    let e_enum' = typecheck_expr_top_down ctx env cell_type e_enum in
    Expr.einj e_enum' cons name mark
  | A.EInj { name; cons; e = e_enum }
    when name = Definitions.option_enum && cons = Definitions.none_constr ->
    let cell_type = unionfind (TAny (Any.fresh ())) in
    let mark = uf_mark (unionfind (TOption cell_type)) in
    let e_enum' =
      typecheck_expr_top_down ctx env (unionfind (TLit TUnit)) e_enum
    in
    Expr.einj e_enum' cons name mark
  | A.EInj { name; cons; e = e_enum } ->
    let mark = uf_mark (unionfind (TEnum name)) in
    let e_enum' =
      typecheck_expr_top_down ~leave_unresolved ctx env
        (A.EnumConstructor.Map.find cons (A.EnumName.Map.find name env.enums))
        e_enum
    in
    Expr.einj e_enum' cons name mark
  | A.EMatch { e = e1; name; cases } when name = Definitions.option_enum ->
    let cell_type = TAny (Any.fresh ()) in
    let t_arg = unionfind ~pos:e1 (TOption (unionfind ~pos:e1 cell_type)) in
    let cases_ty =
      ListLabels.fold_right2
        [A.none_constr; A.some_constr]
        [TLit TUnit; cell_type] ~f:A.EnumConstructor.Map.add
        ~init:A.EnumConstructor.Map.empty
    in
    let t_ret = TAny (Any.fresh ()) in
    let mark = uf_mark (unionfind ~pos:e t_ret) in
    let e1' = typecheck_expr_top_down ctx env t_arg e1 in
    let cases' =
      A.EnumConstructor.MapLabels.merge cases cases_ty ~f:(fun _ e e_ty ->
          match e, e_ty with
          | Some e, Some e_ty ->
            Some
              (typecheck_expr_top_down ctx env
                 (unionfind ~pos:e
                    (TArrow ([unionfind ~pos:e e_ty], unionfind ~pos:e t_ret)))
                 e)
          | _ -> assert false)
    in

    Expr.ematch e1' name cases' mark
  | A.EMatch { e = e1; name; cases } ->
    let cases_ty = A.EnumName.Map.find name ctx.A.ctx_enums in
    let t_ret = unionfind ~pos:e1 (TAny (Any.fresh ())) in
    let mark = uf_mark t_ret in
    let e1' =
      typecheck_expr_top_down ~leave_unresolved ctx env (unionfind (TEnum name))
        e1
    in
    let cases' =
      A.EnumConstructor.Map.mapi
        (fun c_name e ->
          let c_ty = A.EnumConstructor.Map.find c_name cases_ty in
          (* For now our constructors are limited to zero or one argument. If
             there is a change to allow for multiple arguments, it might be
             easier to use tuples directly. *)
          let e_ty = unionfind ~pos:e (TArrow ([ast_to_typ c_ty], t_ret)) in
          typecheck_expr_top_down ~leave_unresolved ctx env e_ty e)
        cases
    in
    Expr.ematch e1' name cases' mark
  | A.EScopeCall { scope; args } ->
    let scope_out_struct =
      (A.ScopeName.Map.find scope ctx.ctx_scopes).out_struct_name
    in
    let mark = uf_mark (unionfind (TStruct scope_out_struct)) in
    let vars = A.ScopeName.Map.find scope env.scopes in
    let args' =
      A.ScopeVar.Map.mapi
        (fun name ->
          typecheck_expr_top_down ~leave_unresolved ctx env
            (ast_to_typ (A.ScopeVar.Map.find name vars)))
        args
    in
    Expr.escopecall scope args' mark
  | A.ERaise ex -> Expr.eraise ex context_mark
  | A.ECatch { body; exn; handler } ->
    let body' = typecheck_expr_top_down ~leave_unresolved ctx env tau body in
    let handler' =
      typecheck_expr_top_down ~leave_unresolved ctx env tau handler
    in
    Expr.ecatch body' exn handler' context_mark
  | A.EVar v ->
    let tau' =
      match Env.get env v with
      | Some t -> t
      | None ->
        Errors.raise_spanned_error pos_e
          "Variable %s not found in the current context" (Bindlib.name_of v)
    in
    Expr.evar (Var.translate v) (uf_mark tau')
  | A.ELit lit -> Expr.elit lit (ty_mark (lit_type lit))
  | A.ETuple es ->
    let tys = List.map (fun _ -> unionfind (TAny (Any.fresh ()))) es in
    let mark = uf_mark (unionfind (TTuple tys)) in
    let es' =
      List.map2 (typecheck_expr_top_down ~leave_unresolved ctx env) tys es
    in
    Expr.etuple es' mark
  | A.ETupleAccess { e = e1; index; size } ->
    if index >= size then
      Errors.raise_spanned_error (Expr.pos e)
        "Tuple access out of bounds (%d/%d)" index size;
    let tuple_ty =
      TTuple
        (List.init size (fun n ->
             if n = index then tau else unionfind ~pos:e1 (TAny (Any.fresh ()))))
    in
    let e1' =
      typecheck_expr_top_down ~leave_unresolved ctx env
        (unionfind ~pos:e1 tuple_ty)
        e1
    in
    Expr.etupleaccess e1' index size context_mark
  | A.EAbs { binder; tys = t_args } ->
    if Bindlib.mbinder_arity binder <> List.length t_args then
      Errors.raise_spanned_error (Expr.pos e)
        "function has %d variables but was supplied %d types"
        (Bindlib.mbinder_arity binder)
        (List.length t_args)
    else
      let tau_args = List.map ast_to_typ t_args in
      let t_ret = unionfind (TAny (Any.fresh ())) in
      let t_func = unionfind (TArrow (tau_args, t_ret)) in
      let mark = uf_mark t_func in
<<<<<<< HEAD
      (* assert (List.for_all all_resolved tau_args); *)
=======
      if not leave_unresolved then assert (List.for_all all_resolved tau_args);
>>>>>>> d3384d8b
      let xs, body = Bindlib.unmbind binder in
      let xs' = Array.map Var.translate xs in
      let env =
        List.fold_left2
          (fun env x tau_arg -> Env.add x tau_arg env)
          env (Array.to_list xs) tau_args
      in
      let body' =
        typecheck_expr_top_down ~leave_unresolved ctx env t_ret body
      in
      let binder' = Bindlib.bind_mvar xs' (Expr.Box.lift body') in
      Expr.eabs binder' (List.map (typ_to_ast ~leave_unresolved) tau_args) mark
  | A.EApp { f = (EOp { op; tys }, _) as e1; args } ->
    let t_args = List.map ast_to_typ tys in
    let t_func = unionfind (TArrow (t_args, tau)) in
    let e1', args' =
      Operator.kind_dispatch op
        ~polymorphic:(fun _ ->
          (* Type the operator first, then right-to-left: polymorphic operators
             are required to allow the resolution of all type variables this
             way *)
          let e1' =
            typecheck_expr_top_down ~leave_unresolved ctx env t_func e1
          in
          let args' =
            List.rev_map2
              (typecheck_expr_top_down ~leave_unresolved ctx env)
              (List.rev t_args) (List.rev args)
          in
          e1', args')
        ~overloaded:(fun _ ->
          (* Typing the arguments first is required to resolve the operator *)
          let args' =
            List.map2
              (typecheck_expr_top_down ~leave_unresolved ctx env)
              t_args args
          in
          let e1' =
            typecheck_expr_top_down ~leave_unresolved ctx env t_func e1
          in
          e1', args')
        ~monomorphic:(fun _ ->
          (* Here it doesn't matter but may affect the error messages *)
          let e1' =
            typecheck_expr_top_down ~leave_unresolved ctx env t_func e1
          in
          let args' =
            List.map2
              (typecheck_expr_top_down ~leave_unresolved ctx env)
              t_args args
          in
          e1', args')
        ~resolved:(fun _ ->
          (* This case should not fail *)
          let e1' =
            typecheck_expr_top_down ~leave_unresolved ctx env t_func e1
          in
          let args' =
            List.map2
              (typecheck_expr_top_down ~leave_unresolved ctx env)
              t_args args
          in
          e1', args')
    in
    Expr.eapp e1' args' context_mark
  | A.EApp { f = e1; args } ->
    (* Here we type the arguments first (in order), to ensure we know the types
       of the arguments if [f] is [EAbs] before disambiguation. This is also the
       right order for the [let-in] form. *)
    let t_args = List.map (fun _ -> unionfind (TAny (Any.fresh ()))) args in
    let t_func = unionfind (TArrow (t_args, tau)) in
    let args' =
      List.map2 (typecheck_expr_top_down ~leave_unresolved ctx env) t_args args
    in
    let e1' = typecheck_expr_top_down ~leave_unresolved ctx env t_func e1 in
    Expr.eapp e1' args' context_mark
  | A.EOp { op; tys } ->
    let tys' = List.map ast_to_typ tys in
    let t_ret = unionfind (TAny (Any.fresh ())) in
    let t_func = unionfind (TArrow (tys', t_ret)) in
    unify ctx e t_func tau;
    let tys, mark =
      Operator.kind_dispatch op
        ~polymorphic:(fun op ->
          tys, uf_mark (polymorphic_op_type (Marked.mark pos_e op)))
        ~monomorphic:(fun op ->
          let mark =
            uf_mark
              (ast_to_typ (Operator.monomorphic_type (Marked.mark pos_e op)))
          in
          List.map (typ_to_ast ~leave_unresolved) tys', mark)
        ~overloaded:(fun op ->
          unify ctx e t_ret
            (resolve_overload_ret_type ~leave_unresolved ctx e op tys');
          ( List.map (typ_to_ast ~leave_unresolved) tys',
            { uf = t_func; pos = pos_e } ))
        ~resolved:(fun op ->
          let mark =
            uf_mark (ast_to_typ (Operator.resolved_type (Marked.mark pos_e op)))
          in
          List.map (typ_to_ast ~leave_unresolved) tys', mark)
    in
    Expr.eop op tys mark
  | A.EDefault { excepts; just; cons } ->
    let cons' = typecheck_expr_top_down ~leave_unresolved ctx env tau cons in
    let just' =
      typecheck_expr_top_down ~leave_unresolved ctx env
        (unionfind ~pos:just (TLit TBool))
        just
    in
    let excepts' =
      List.map (typecheck_expr_top_down ~leave_unresolved ctx env tau) excepts
    in
    Expr.edefault excepts' just' cons' context_mark
  | A.EIfThenElse { cond; etrue = et; efalse = ef } ->
    let et' = typecheck_expr_top_down ~leave_unresolved ctx env tau et in
    let ef' = typecheck_expr_top_down ~leave_unresolved ctx env tau ef in
    let cond' =
      typecheck_expr_top_down ~leave_unresolved ctx env
        (unionfind ~pos:cond (TLit TBool))
        cond
    in
    Expr.eifthenelse cond' et' ef' context_mark
  | A.EAssert e1 ->
    let mark = uf_mark (unionfind (TLit TUnit)) in
    let e1' =
      typecheck_expr_top_down ~leave_unresolved ctx env
        (unionfind ~pos:e1 (TLit TBool))
        e1
    in
    Expr.eassert e1' mark
  | A.EErrorOnEmpty e1 ->
    let e1' = typecheck_expr_top_down ~leave_unresolved ctx env tau e1 in
    Expr.eerroronempty e1' context_mark
  | A.EArray es ->
    let cell_type = unionfind (TAny (Any.fresh ())) in
    let mark = uf_mark (unionfind (TArray cell_type)) in
    let es' =
      List.map (typecheck_expr_top_down ~leave_unresolved ctx env cell_type) es
    in
    Expr.earray es' mark

let wrap ctx f e =
  try f e
  with Type_error (e, ty1, ty2) -> (
    let bt = Printexc.get_raw_backtrace () in
    try handle_type_error ctx e ty1 ty2
    with e -> Printexc.raise_with_backtrace e bt)

let wrap_expr ctx f e =
  (* We need to unbox here, because the typing may otherwise be stored in
     Bindlib closures and not yet applied, and would escape the `try..with` *)
  wrap ctx (fun e -> Expr.unbox (f e)) e

(** {1 API} *)

let get_ty_mark ~leave_unresolved { uf; pos } =
  A.Typed { ty = typ_to_ast ~leave_unresolved uf; pos }

let expr_raw
    (type a)
    ~(leave_unresolved : bool)
    (ctx : A.decl_ctx)
    ?(env = Env.empty ctx)
    ?(typ : A.typ option)
    (e : (a, 'm) A.gexpr) : (a, mark) A.gexpr =
  let fty =
    match typ with
    | None -> typecheck_expr_bottom_up ~leave_unresolved ctx env
    | Some typ ->
      typecheck_expr_top_down ~leave_unresolved ctx env (ast_to_typ typ)
  in
  wrap_expr ctx fty e

let check_expr ~leave_unresolved ctx ?env ?typ e =
  Expr.map_marks
    ~f:(fun { pos; _ } -> A.Untyped { pos })
    (expr_raw ctx ~leave_unresolved ?env ?typ e)

(* Infer the type of an expression *)
let expr ~leave_unresolved ctx ?env ?typ e =
  Expr.map_marks
    ~f:(get_ty_mark ~leave_unresolved)
    (expr_raw ~leave_unresolved ctx ?env ?typ e)

let rec scope_body_expr ~leave_unresolved ctx env ty_out body_expr =
  match body_expr with
  | A.Result e ->
    let e' =
      wrap_expr ctx (typecheck_expr_top_down ~leave_unresolved ctx env ty_out) e
    in
    let e' = Expr.map_marks ~f:(get_ty_mark ~leave_unresolved) e' in
    Bindlib.box_apply (fun e -> A.Result e) (Expr.Box.lift e')
  | A.ScopeLet
      {
        scope_let_kind;
        scope_let_typ;
        scope_let_expr = e0;
        scope_let_next;
        scope_let_pos;
      } ->
    let ty_e = ast_to_typ scope_let_typ in
    let e =
      wrap_expr ctx (typecheck_expr_bottom_up ~leave_unresolved ctx env) e0
    in
    wrap ctx (fun t -> unify ctx e0 (ty e) t) ty_e;
    (* We could use [typecheck_expr_top_down] rather than this manual
       unification, but we get better messages with this order of the [unify]
       parameters, which keeps location of the type as defined instead of as
       inferred. *)
    let var, next = Bindlib.unbind scope_let_next in
    let env = Env.add var ty_e env in
    let next = scope_body_expr ~leave_unresolved ctx env ty_out next in
    let scope_let_next = Bindlib.bind_var (Var.translate var) next in
    Bindlib.box_apply2
      (fun scope_let_expr scope_let_next ->
        A.ScopeLet
          {
            scope_let_kind;
            scope_let_typ =
              (match Marked.unmark scope_let_typ with
              | TAny -> typ_to_ast ~leave_unresolved (ty e)
              | _ -> scope_let_typ);
            scope_let_expr;
            scope_let_next;
            scope_let_pos;
          })
      (Expr.Box.lift (Expr.map_marks ~f:(get_ty_mark ~leave_unresolved) e))
      scope_let_next

let scope_body ~leave_unresolved ctx env body =
  let get_pos struct_name =
    Marked.get_mark (A.StructName.get_info struct_name)
  in
  let struct_ty struct_name =
    UnionFind.make (Marked.mark (get_pos struct_name) (TStruct struct_name))
  in
  let ty_in = struct_ty body.A.scope_body_input_struct in
  let ty_out = struct_ty body.A.scope_body_output_struct in
  let var, e = Bindlib.unbind body.A.scope_body_expr in
  let env = Env.add var ty_in env in
  let e' = scope_body_expr ~leave_unresolved ctx env ty_out e in
  ( Bindlib.box_apply
      (fun scope_body_expr -> { body with scope_body_expr })
      (Bindlib.bind_var (Var.translate var) e'),
    UnionFind.make
      (Marked.mark
         (get_pos body.A.scope_body_output_struct)
         (TArrow ([ty_in], ty_out))) )

let rec scopes ~leave_unresolved ctx env = function
  | A.Nil -> Bindlib.box A.Nil
  | A.Cons (item, next_bind) ->
    let var, next = Bindlib.unbind next_bind in
    let env, def =
      match item with
      | A.ScopeDef (name, body) ->
        let body_e, ty_scope = scope_body ~leave_unresolved ctx env body in
        ( Env.add var ty_scope env,
          Bindlib.box_apply (fun body -> A.ScopeDef (name, body)) body_e )
      | A.Topdef (name, typ, e) ->
        let e' = expr_raw ~leave_unresolved ctx ~env ~typ e in
        let uf = (Marked.get_mark e').uf in
        let e' = Expr.map_marks ~f:(get_ty_mark ~leave_unresolved) e' in
        ( Env.add var uf env,
          Bindlib.box_apply
            (fun e -> A.Topdef (name, typ, e))
            (Expr.Box.lift e') )
    in
    let next' = scopes ~leave_unresolved ctx env next in
    let next_bind' = Bindlib.bind_var (Var.translate var) next' in
    Bindlib.box_apply2 (fun item next -> A.Cons (item, next)) def next_bind'

let program ~leave_unresolved prg =
  let code_items =
    Bindlib.unbox
      (scopes ~leave_unresolved prg.A.decl_ctx (Env.empty prg.A.decl_ctx)
         prg.A.code_items)
  in
  { prg with code_items }<|MERGE_RESOLUTION|>--- conflicted
+++ resolved
@@ -652,11 +652,7 @@
       let t_ret = unionfind (TAny (Any.fresh ())) in
       let t_func = unionfind (TArrow (tau_args, t_ret)) in
       let mark = uf_mark t_func in
-<<<<<<< HEAD
-      (* assert (List.for_all all_resolved tau_args); *)
-=======
       if not leave_unresolved then assert (List.for_all all_resolved tau_args);
->>>>>>> d3384d8b
       let xs, body = Bindlib.unmbind binder in
       let xs' = Array.map Var.translate xs in
       let env =
