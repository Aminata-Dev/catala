--- conflicted
+++ resolved
@@ -19,20 +19,13 @@
 
 (** {1 Types} *)
 
-<<<<<<< HEAD
 type money [@@deriving yojson]
 type integer [@@deriving yojson]
 type decimal [@@deriving yojson]
 type date [@@deriving yojson]
 type duration [@@deriving yojson]
-=======
-type money
-type integer
-type decimal
-type date
 type date_rounding = Dates_calc.Dates.date_rounding
-type duration
->>>>>>> d3384d8b
+
 
 type source_position = {
   filename : string;
