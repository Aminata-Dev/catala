--- conflicted
+++ resolved
@@ -17,15 +17,7 @@
 
 # The Zarith dependency is fixed because of https://github.com/janestreet/zarith_stubs_js/pull/8
 dependencies-ocaml:
-<<<<<<< HEAD
-	opam install \
-		ocamlformat ANSITerminal sedlex	menhir menhirLib dune cmdliner obelisk \
-		re obelisk unionfind bindlib zarith zarith_stubs_js ocamlgraph \
-		js_of_ocaml-compiler js_of_ocaml js_of_ocaml-ppx calendar camomile \
-		visitors benchmark cppo odoc z3
-=======
 	opam install . --deps-only
->>>>>>> 45e18db6
 
 dependencies-js:
 	$(MAKE) -C $(FRENCH_LAW_JS_LIB_DIR) dependencies
