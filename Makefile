default: build

##########################################
# Dependencies
##########################################

EXECUTABLES = man2html virtualenv python3 colordiff
K := $(foreach exec,$(EXECUTABLES),\
        $(if $(shell which $(exec)),some string,$(warning [WARNING] No "$(exec)" executable found. \
				Please install this executable for everything to work smoothly)))

dependencies-ocaml:
	opam install \
		ocamlformat ANSITerminal sedlex	menhir menhirLib dune cmdliner obelisk \
		re obelisk unionfind bindlib zarith zarith_stubs_js ocamlgraph \
		js_of_ocaml-compiler js_of_ocaml js_of_ocaml-ppx calendar camomile \
		visitors benchmark

init-submodules:
	git submodule update --init

dependencies: dependencies-ocaml init-submodules


##########################################
# Catala compiler rules
##########################################

format:
	dune build @fmt --auto-promote 2> /dev/null | true 

build:
<<<<<<< HEAD
	dune build @update-parser-messages
=======
	@$(MAKE) --no-print-directory -C src/catala/surface parser_errors.ml
>>>>>>> da828a53
	@$(MAKE) --no-print-directory format
	dune build src/catala/catala.exe

js_build:
	dune build src/catala/catala_web.bc.js --profile release

doc:
	dune build @doc
	ln -sf $(PWD)/_build/default/_doc/_html/index.html doc/odoc.html

install:
	dune build @install

##########################################
# Syntax highlighting rules
##########################################

SYNTAX_HIGHLIGHTING_FR=${CURDIR}/syntax_highlighting/fr
PYGMENTS_DIR_FR=$(SYNTAX_HIGHLIGHTING_FR)/pygments
PYGMENTIZE_FR=$(PYGMENTS_DIR_FR)/pygments/env/bin/pygmentize
SYNTAX_HIGHLIGHTING_EN=${CURDIR}/syntax_highlighting/en
PYGMENTS_DIR_EN=$(SYNTAX_HIGHLIGHTING_EN)/pygments
PYGMENTIZE_EN=$(PYGMENTS_DIR_EN)/pygments/env/bin/pygmentize

$(PYGMENTIZE_FR): $(SYNTAX_HIGHLIGHTING_FR)/set_up_pygments.sh $(PYGMENTS_DIR_FR)/catala_fr.py
	chmod +x $<
	$<

$(PYGMENTIZE_EN): $(SYNTAX_HIGHLIGHTING_EN)/set_up_pygments.sh $(PYGMENTS_DIR_EN)/catala_en.py
	chmod +x $<
	$<

pygments: $(PYGMENTIZE_FR) $(PYGMENTIZE_EN)

atom_fr: ${CURDIR}/syntax_highlighting/fr/setup_atom.sh
	chmod +x $<
	$<

atom_en: ${CURDIR}/syntax_highlighting/en/setup_atom.sh
	chmod +x $<
	$<

atom_nv: ${CURDIR}/syntax_highlighting/nv/setup_atom.sh
	chmod +x $<
	$<

atom: atom_fr atom_en atom_nv

vscode_fr: ${CURDIR}/syntax_highlighting/fr/setup_vscode.sh
	chmod +x $<
	$<

vscode_en: ${CURDIR}/syntax_highlighting/en/setup_vscode.sh
	chmod +x $<
	$<

vscode_nv: ${CURDIR}/syntax_highlighting/nv/setup_vscode.sh
	chmod +x $<
	$<

vscode: vscode_fr vscode_en vscode_nv

##########################################
# Examples-related rules
##########################################

EXAMPLES_DIR=examples
ALLOCATIONS_FAMILIALES_DIR=$(EXAMPLES_DIR)/allocations_familiales
CODE_GENERAL_IMPOTS_DIR=$(EXAMPLES_DIR)/code_general_impots
US_TAX_CODE_DIR=$(EXAMPLES_DIR)/us_tax_code
TUTORIAL_EN_DIR=$(EXAMPLES_DIR)/tutorial_en
TUTORIEL_FR_DIR=$(EXAMPLES_DIR)/tutoriel_fr


literate_allocations_familiales: pygments build
	$(MAKE) -C $(ALLOCATIONS_FAMILIALES_DIR) allocations_familiales.tex
	$(MAKE) -C $(ALLOCATIONS_FAMILIALES_DIR) allocations_familiales.html

literate_code_general_impots: pygments build
	$(MAKE) -C $(CODE_GENERAL_IMPOTS_DIR) code_general_impots.tex
	$(MAKE) -C $(CODE_GENERAL_IMPOTS_DIR) code_general_impots.html

literate_us_tax_code: pygments build
	$(MAKE) -C $(US_TAX_CODE_DIR) us_tax_code.tex
	$(MAKE) -C $(US_TAX_CODE_DIR) us_tax_code.html

literate_tutorial_en: pygments build
	$(MAKE) -C $(TUTORIAL_EN_DIR) tutorial_en.tex
	$(MAKE) -C $(TUTORIAL_EN_DIR) tutorial_en.html

literate_tutoriel_fr: pygments build
	$(MAKE) -C $(TUTORIEL_FR_DIR) tutoriel_fr.tex
	$(MAKE) -C $(TUTORIEL_FR_DIR) tutoriel_fr.html

literate_examples: literate_allocations_familiales literate_code_general_impots \
	literate_us_tax_code literate_tutorial_en literate_tutoriel_fr

##########################################
# Execute test suite
##########################################

.FORCE:

test_suite: .FORCE
	@$(MAKE) --no-print-directory -C tests pass_tests

test_examples: .FORCE 
	@$(MAKE) --no-print-directory -C examples tests

tests: test_suite test_examples

tests_ml: run_french_law_library_tests

##########################################
# French law library
##########################################

FRENCH_LAW_LIB_DIR=src/french_law

$(FRENCH_LAW_LIB_DIR)/law_source/allocations_familiales.ml:
	$(MAKE) -C $(ALLOCATIONS_FAMILIALES_DIR) allocations_familiales.ml
	cp -f $(ALLOCATIONS_FAMILIALES_DIR)/allocations_familiales.ml \
		$(FRENCH_LAW_LIB_DIR)/law_source 

french_law_library:\
	$(FRENCH_LAW_LIB_DIR)/law_source/allocations_familiales.ml

run_french_law_library_benchmark: french_law_library
	dune exec $(FRENCH_LAW_LIB_DIR)/bench.exe

$(FRENCH_LAW_LIB_DIR)/law_source/unit_tests/tests_allocations_familiales.ml:
	@$(MAKE) --no-print-directory -s -C $(ALLOCATIONS_FAMILIALES_DIR) tests/tests_allocations_familiales.ml
	@cp -f $(ALLOCATIONS_FAMILIALES_DIR)/tests/tests_allocations_familiales.ml \
		$(FRENCH_LAW_LIB_DIR)/law_source/unit_tests/

french_law_library_tests: \
	$(FRENCH_LAW_LIB_DIR)/law_source/unit_tests/tests_allocations_familiales.ml

run_french_law_library_tests: french_law_library_tests
	@dune exec $(FRENCH_LAW_LIB_DIR)/law_source/unit_tests/run_tests.exe

build_french_law_library: format
	dune build $(FRENCH_LAW_LIB_DIR)

build_french_law_library_js: french_law_library format
	dune build --profile release $(FRENCH_LAW_LIB_DIR)/api_web.bc.js
	ln -sf $(PWD)/_build/default/$(FRENCH_LAW_LIB_DIR)/api_web.bc.js javascript/french_law.js

##########################################
# Website assets
##########################################

grammar.html: src/catala/surface/parser.mly
	obelisk html -o $@ $<

catala.html: src/catala/utils/cli.ml
	dune exec src/catala/catala.exe -- --help=groff | man2html | sed -e '1,8d' \
	| tac | sed "1,20d" | tac > $@

website-assets: doc literate_examples grammar.html catala.html js_build build_french_law_library_js

##########################################
# Misceallenous
##########################################

all: dependencies build doc tests literate_examples website-assets

clean:
	dune clean
	$(MAKE) -C $(ALLOCATIONS_FAMILIALES_DIR) clean
	$(MAKE) -C $(US_TAX_CODE_DIR) clean
	$(MAKE) -C $(TUTORIEL_FR_DIR) clean
	$(MAKE) -C $(TUTORIAL_EN_DIR) clean
	$(MAKE) -C $(CODE_GENERAL_IMPOTS_DIR) clean

inspect:
	gitinspector -f ml,mli,mly,iro,tex,catala,catala_en,catala_fr,md,fst,mld --grading

##########################################
# Special targets
##########################################
.PHONY: inspect clean all literate_examples english allocations_familiales pygments \
	install build doc format dependencies dependencies-ocaml \
	catala.html <|MERGE_RESOLUTION|>--- conflicted
+++ resolved
@@ -30,11 +30,7 @@
 	dune build @fmt --auto-promote 2> /dev/null | true 
 
 build:
-<<<<<<< HEAD
 	dune build @update-parser-messages
-=======
-	@$(MAKE) --no-print-directory -C src/catala/surface parser_errors.ml
->>>>>>> da828a53
 	@$(MAKE) --no-print-directory format
 	dune build src/catala/catala.exe
 
