--- conflicted
+++ resolved
@@ -305,13 +305,8 @@
   entrée résultat date_courante contenu date
 
   # Différentes conditions pour l'éligibilité
-<<<<<<< HEAD
-  interne condition_prêt condition dépend de Prêt
+  interne condition_prêt condition dépend de prêt contenu Prêt
   interne condition_nationalité contenu booléen
-=======
-  interne condition_prêt condition dépend de prêt contenu Prêt
-  interne condition_nationalité condition
->>>>>>> 27fc786d
   contexte condition_logement_résidence_principale condition
   interne condition_logement_mode_occupation condition
   interne condition_logement_location_tiers condition
@@ -559,16 +554,12 @@
   interne taux_crds contenu décimal
   interne exonéré_csg condition
 
-<<<<<<< HEAD
-  résultat montant contenu argent dépend de argent
+  résultat montant contenu argent dépend de aide_finale contenu argent
 
 champ d'application ContributionsSocialesAidesPersonnelleLogement:
   # Ce programme ne peut pas être utilisé avec des dates trop anciennes,
   # pour lesquelles les textes en vigueur n'ont pas été formalisés.
   assertion date_courante >= |2020-01-01|
-=======
-  résultat montant contenu argent dépend de aide_finale contenu argent
->>>>>>> 27fc786d
 ```
 
 ### Calcul du montant de l'aide personnalisée au logement
