--- conflicted
+++ resolved
@@ -1155,7 +1155,6 @@
   règle prise_en_compte_personne_à_charge de personne_à_charge sous condition
     selon personne_à_charge sous forme
     -- EnfantÀCharge de enfant:
-<<<<<<< HEAD
       # Pour être considéré à charge pour les aides personnelles au logement,
       # l'enfant doit en plus d'avoir moins de 21 ans mais aussi selon le
       # 7e alinéa de L823-1 être éligible aux prestations familiales.
@@ -1176,12 +1175,6 @@
           enfant.
             bénéficie_titre_personnel_aide_personnelle_logement
       }
-=======
-      (résultat de VérificationÂgeSupérieurÀ avec
-        { -- date_naissance: enfant.date_de_naissance
-          -- date_courante: date_courante
-          -- années: 21 an }).r
->>>>>>> db09eb0c
     -- AutrePersonneÀCharge de parent: faux
   conséquence rempli
 ```
@@ -1217,7 +1210,7 @@
                (résultat de VérificationÂgeInférieurOuÉgalÀ avec
                 { -- date_naissance: parent.date_naissance
                   -- date_courante: date_courante
-                  -- années: 65 an }).r
+                  -- années: 65 an }).est_inférieur_ou_égal
               )
           ) ou
           # VERIF: parent.date_naissance + âge_l161_17_2_sécu est ambiguë, à détecter
