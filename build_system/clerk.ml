--- conflicted
+++ resolved
@@ -7,15 +7,7 @@
    use this file except in compliance with the License. You may obtain a copy of
    the License at
 
-<<<<<<< HEAD
-let file_or_folder =
-  Arg.(
-    required
-    & pos 1 (some file) None
-    & info [] ~docv:"FILE(S)" ~doc:"File or folder to process")
-=======
    http://www.apache.org/licenses/LICENSE-2.0
->>>>>>> 296760f0
 
    Unless required by applicable law or agreed to in writing, software
    distributed under the License is distributed on an "AS IS" BASIS, WITHOUT
@@ -23,385 +15,4 @@
    License for the specific language governing permissions and limitations under
    the License. *)
 
-<<<<<<< HEAD
-let debug =
-  Arg.(value & flag & info [ "debug"; "d" ] ~doc:"Prints debug information")
-
-let reset_test_outputs =
-  Arg.(
-    value & flag
-    & info [ "r"; "reset" ]
-        ~doc:
-          "Used with the `test` command, resets the test output to whatever is \
-           output by the Catala compiler.")
-
-let catalac =
-  Arg.(
-    value
-    & opt (some string) None
-    & info [ "e"; "exe" ] ~docv:"EXE"
-        ~doc:"Catala compiler executable, defaults to `catala`")
-
-let scope =
-  Arg.(
-    value
-    & opt (some string) None
-    & info [ "s"; "scope" ] ~docv:"SCOPE"
-        ~doc:
-          "Used with the `run` command, selects which scope of a given Catala \
-           file to run.")
-
-let catala_opts =
-  Arg.(
-    value
-    & opt (some string) None
-    & info [ "c"; "catala-opts" ] ~docv:"LANG"
-        ~doc:"Options to pass to the Catala compiler")
-
-let clerk_t f =
-  Term.(
-    const f $ file_or_folder $ command $ catalac $ catala_opts $ debug $ scope
-    $ reset_test_outputs)
-
-let version = "0.5.0"
-
-let info =
-  let doc =
-    "Build system for Catala, a specification language for tax and social \
-     benefits computation rules."
-  in
-  let man =
-    [
-      `S Manpage.s_description;
-      `P
-        "$(b,clerk) is a build system for Catala, a specification language for \
-         tax and social benefits computation rules";
-      `S Manpage.s_commands;
-      `I
-        ( "test",
-          "Tests a Catala source file given expected outputs provided in a \
-           directory called `output` at the same level that the tested file. \
-           If the tested file is `foo.catala_en`, then `output` should contain \
-           expected output files like `foo.catala_en.$(i,BACKEND)` where  \
-           $(i,BACKEND) is chosen among: `Interpret`, `Dcalc`, `Scopelang`, \
-           `html`, `tex`, `py`, `ml` and `d` (for Makefile dependencies). For \
-           the `Interpret` backend, the scope to test is selected by naming \
-           the expected output file `foo.catala_en.$(i,SCOPE).interpret`. When \
-           the argument of $(b,clerk) is a folder, it recursively looks for \
-           Catala files coupled with `output` directories and matching \
-           expected output on which to perform tests." );
-      `I
-        ( "run",
-          "Runs the Catala interpreter on a given scope of a given file. See \
-           the `-s` option." );
-      `S Manpage.s_authors;
-      `P "Denis Merigoux <denis.merigoux@inria.fr>";
-      `S Manpage.s_examples;
-      `P "Typical usage:";
-      `Pre "clerk test file.catala_en";
-      `S Manpage.s_bugs;
-      `P
-        "Please file bug reports at https://github.com/CatalaLang/catala/issues";
-    ]
-  in
-  let exits = Term.default_exits @ [ Term.exit_info ~doc:"on error." 1 ] in
-  Term.info "clerk" ~version ~doc ~exits ~man
-
-(**{1 Testing}*)
-
-let catala_backend_to_string (backend : Cli.backend_option) : string =
-  match backend with
-  | Cli.Interpret -> "Interpret"
-  | Cli.Makefile -> "Makefile"
-  | Cli.OCaml -> "Ocaml"
-  | Cli.Scopelang -> "Scopelang"
-  | Cli.Dcalc -> "Dcalc"
-  | Cli.Latex -> "Latex"
-  | Cli.Proof -> "Proof"
-  | Cli.Html -> "Html"
-  | Cli.Python -> "Python"
-  | Cli.Typecheck -> "Typecheck"
-  | Cli.Scalc -> "Scalc"
-  | Cli.Lcalc -> "Lcalc"
-
-type expected_output_descr = {
-  base_filename : string;
-  output_dir : string;
-  complete_filename : string;
-  backend : Cli.backend_option;
-  scope : string option;
-}
-
-let catala_suffix_regex = Re.Pcre.regexp "\\.catala_(\\w){2}"
-
-let filename_to_expected_output_descr (output_dir : string) (filename : string)
-    : expected_output_descr option =
-  let complete_filename = filename in
-  let first_extension = Filename.extension filename in
-  let filename = Filename.remove_extension filename in
-  let backend =
-    match String.lowercase_ascii first_extension with
-    | ".interpret" -> Some Cli.Interpret
-    | ".d" -> Some Cli.Makefile
-    | ".ml" -> Some Cli.OCaml
-    | ".scopelang" -> Some Cli.Scopelang
-    | ".dcalc" -> Some Cli.Dcalc
-    | ".tex" -> Some Cli.Latex
-    | ".html" -> Some Cli.Html
-    | ".py" -> Some Cli.Python
-    | ".proof" -> Some Cli.Proof
-    | ".typecheck" -> Some Cli.Typecheck
-    | _ -> None
-  in
-  match backend with
-  | None -> None
-  | Some backend ->
-      let second_extension = Filename.extension filename in
-      let base_filename, scope =
-        if Re.Pcre.pmatch ~rex:catala_suffix_regex second_extension then
-          (filename, None)
-        else
-          let scope_name_regex = Re.Pcre.regexp "\\.(.+)" in
-          let scope_name =
-            (Re.Pcre.extract ~rex:scope_name_regex second_extension).(1)
-          in
-          (Filename.remove_extension filename, Some scope_name)
-      in
-      Some { output_dir; complete_filename; base_filename; backend; scope }
-
-(** Given a file, looks in the relative [output] directory if there are files
-    with the same base name that contain expected outputs for different *)
-let search_for_expected_outputs (file : string) : expected_output_descr list =
-  let output_dir = Filename.dirname file ^ Filename.dir_sep ^ "output/" in
-  let output_files =
-    try Sys.readdir output_dir with Sys_error _ -> Array.make 0 ""
-  in
-  List.filter_map
-    (fun output_file ->
-      match filename_to_expected_output_descr output_dir output_file with
-      | None -> None
-      | Some expected_output ->
-          if expected_output.base_filename = Filename.basename file then
-            Some expected_output
-          else None)
-    (Array.to_list output_files)
-
-type testing_result = {
-  error_code : int;
-  number_of_tests_run : int;
-  number_correct : int;
-}
-
-let test_file
-    (tested_file : string)
-    (catala_exe : string)
-    (catala_opts : string)
-    (reset_test_outputs : bool) : testing_result =
-  let expected_outputs = search_for_expected_outputs tested_file in
-  if List.length expected_outputs = 0 then (
-    Cli.debug_print
-      (Format.asprintf "No expected outputs were found for test file %s"
-         tested_file);
-    { error_code = 0; number_of_tests_run = 0; number_correct = 0 })
-  else
-    List.fold_left
-      (fun (exit : testing_result) expected_output ->
-        let catala_backend = catala_backend_to_string expected_output.backend in
-        let reproducible_catala_command =
-          [
-            catala_exe;
-            catala_opts;
-            (match expected_output.scope with
-            | None -> ""
-            | Some scope -> "-s " ^ scope);
-            catala_backend;
-            tested_file;
-            "--unstyled";
-          ]
-        in
-        let command =
-          String.concat " "
-            (List.filter (fun s -> s <> "") reproducible_catala_command
-            @ (match expected_output.backend with
-              | Cli.Proof ->
-                  [ "--disable_counterexamples" ]
-                  (* Counterexamples can be different at each call because of
-                     the randomness inside SMT solver, so we can't expect their
-                     value to remain constant. Hence we disable the
-                     counterexamples when testing the replication of failed
-                     proofs. *)
-              | _ -> [])
-            @
-            match expected_output.backend with
-            | Cli.Interpret | Cli.Proof | Cli.Typecheck ->
-                if reset_test_outputs then
-                  [
-                    ">";
-                    Format.asprintf "%s%s" expected_output.output_dir
-                      expected_output.complete_filename;
-                    "2>&1 ";
-                  ]
-                else
-                  [
-                    "2>&1 ";
-                    "|";
-                    Format.asprintf "colordiff -u -b %s%s -"
-                      expected_output.output_dir
-                      expected_output.complete_filename;
-                  ]
-            | Cli.Python | Cli.OCaml | Cli.Dcalc | Cli.Scalc | Cli.Lcalc
-            | Cli.Scopelang | Cli.Latex | Cli.Html | Cli.Makefile ->
-                (* for those backends, the output of the Catala compiler will be
-                   written in a temporary file which later we're going to diff
-                   with the *)
-                if reset_test_outputs then
-                  [
-                    "-o";
-                    Format.asprintf "%s%s" expected_output.output_dir
-                      expected_output.complete_filename;
-                  ]
-                else
-                  let temp_file =
-                    Filename.temp_file "clerk_"
-                      ("_" ^ catala_backend_to_string expected_output.backend)
-                  in
-                  [
-                    "-o";
-                    temp_file;
-                    ";";
-                    Format.asprintf "colordiff -u -b %s%s %s"
-                      expected_output.output_dir
-                      expected_output.complete_filename temp_file;
-                  ])
-        in
-        Cli.debug_print ("Running: " ^ command);
-        let result = Sys.command command in
-        if result <> 0 && not reset_test_outputs then (
-          Cli.error_print
-            (Format.asprintf
-               "Test failed: %s@\nTo reproduce, run %s from folder %s"
-               (Cli.print_with_style [ ANSITerminal.magenta ] "%s%s"
-                  expected_output.output_dir expected_output.complete_filename)
-               (Cli.print_with_style [ ANSITerminal.yellow ] "%s"
-                  (String.concat " "
-                     (List.filter
-                        (fun s -> s <> "")
-                        reproducible_catala_command)))
-               (Cli.print_with_style [ ANSITerminal.yellow ] "%s"
-                  (Sys.getcwd ())));
-          {
-            error_code = 1;
-            number_of_tests_run = exit.number_of_tests_run + 1;
-            number_correct = exit.number_correct;
-          })
-        else (
-          Cli.result_print
-            (Format.asprintf "Test %s: %s"
-               (if reset_test_outputs then "reset" else "passed")
-               (Cli.print_with_style [ ANSITerminal.magenta ] "%s%s"
-                  expected_output.output_dir expected_output.complete_filename));
-          {
-            error_code = exit.error_code;
-            number_of_tests_run = exit.number_of_tests_run + 1;
-            number_correct = exit.number_correct + 1;
-          }))
-      { error_code = 0; number_of_tests_run = 0; number_correct = 0 }
-      expected_outputs
-
-(**{1 Running}*)
-
-let run_file
-    (file : string)
-    (catala_exe : string)
-    (catala_opts : string)
-    (scope : string) : int =
-  let command =
-    String.concat " "
-      (List.filter
-         (fun s -> s <> "")
-         [ catala_exe; catala_opts; "-s " ^ scope; "Interpret"; file ])
-  in
-  Cli.debug_print ("Running: " ^ command);
-  Sys.command command
-
-(** {1 Driver} *)
-
-let get_catala_files_in_folder (dir : string) : string list =
-  let rec loop result = function
-    | f :: fs when Sys.is_directory f ->
-        Sys.readdir f |> Array.to_list
-        |> List.map (Filename.concat f)
-        |> List.append fs |> loop result
-    | f :: fs -> loop (f :: result) fs
-    | [] -> result
-  in
-  let all_files_in_folder = loop [] [ dir ] in
-  List.filter (Re.Pcre.pmatch ~rex:catala_suffix_regex) all_files_in_folder
-
-let driver
-    (file_or_folder : string)
-    (command : string)
-    (catala_exe : string option)
-    (catala_opts : string option)
-    (debug : bool)
-    (scope : string option)
-    (reset_test_outputs : bool) : int =
-  if debug then Cli.debug_flag := true;
-  let catala_exe = Option.fold ~none:"catala" ~some:Fun.id catala_exe in
-  let catala_opts = Option.fold ~none:"" ~some:Fun.id catala_opts in
-  match String.lowercase_ascii command with
-  | "test" ->
-      let results =
-        if Sys.is_directory file_or_folder then (
-          let results =
-            List.fold_left
-              (fun (exit : testing_result) file ->
-                let result =
-                  test_file file catala_exe catala_opts reset_test_outputs
-                in
-                {
-                  error_code =
-                    (if result.error_code <> 0 && exit.error_code = 0 then
-                     result.error_code
-                    else exit.error_code);
-                  number_of_tests_run =
-                    exit.number_of_tests_run + result.number_of_tests_run;
-                  number_correct = exit.number_correct + result.number_correct;
-                })
-              { error_code = 0; number_of_tests_run = 0; number_correct = 0 }
-              (get_catala_files_in_folder file_or_folder)
-          in
-          Cli.result_print
-            (Format.asprintf "Number of tests passed in folder %s: %s"
-               (Cli.print_with_style [ ANSITerminal.magenta ] "%s"
-                  file_or_folder)
-               (Cli.print_with_style
-                  [
-                    (if results.number_correct = results.number_of_tests_run
-                    then ANSITerminal.green
-                    else ANSITerminal.red);
-                  ]
-                  "%d/%d" results.number_correct results.number_of_tests_run));
-          results)
-        else test_file file_or_folder catala_exe catala_opts reset_test_outputs
-      in
-      results.error_code
-  | "run" -> (
-      match scope with
-      | Some scope -> run_file file_or_folder catala_exe catala_opts scope
-      | None ->
-          Cli.error_print "Please provide a scope to run with the -s option";
-          1)
-  | _ ->
-      Cli.error_print
-        (Format.asprintf "The command \"%s\" is unknown to clerk." command);
-      1
-
-let _ =
-  let return_code = Cmdliner.Term.eval (clerk_t driver, info) in
-  match return_code with
-  | `Ok 0 -> Cmdliner.Term.exit (`Ok 0)
-  | _ -> Cmdliner.Term.exit (`Error `Term)
-=======
-let () = Clerk_driver.main ()
->>>>>>> 296760f0
+let () = Clerk_driver.main ()